# we need trusty so apt/oracle-java8-set-default works
dist: trusty
language: python
python:
  - "2.7"
sudo: false
services:
  - redis-server
addons:
  postgresql: "9.3"
  apt:
    packages:
      - oracle-java8-set-default
before_install:
  - redis-server --version
  - wget http://repo.continuum.io/miniconda/Miniconda3-latest-Linux-x86_64.sh -O miniconda.sh
  - chmod +x miniconda.sh
  - ./miniconda.sh -b
  - export PATH=/home/travis/miniconda3/bin:$PATH
  # Update conda itself
  - conda update --yes conda
install:
  - travis_retry conda create --yes -n qiita_env python=2.7 pip nose flake8 pyzmq
    networkx pyparsing natsort mock future libgfortran 'pandas>=0.18' 'scipy>0.13.0'
    'numpy>=1.7' 'h5py>=2.3.1'
  - source activate qiita_env
  - pip install sphinx sphinx-bootstrap-theme coveralls ipython[all]==2.4.1
  - pip install https://github.com/biocore/qiita/archive/master.zip --process-dependency-links
  - ipython profile create qiita-general --parallel
  - export QIITA_SERVER_CERT=$HOME/miniconda3/envs/qiita_env/lib/python2.7/site-packages/qiita_core/support_files/server.crt
  - export MOI_CONFIG_FP=$HOME/miniconda3/envs/qiita_env/lib/python2.7/site-packages/qiita_core/support_files/config_test.cfg
  - qiita-env start_cluster qiita-general
  - qiita-env make --no-load-ontologies
  - source deactivate
  - travis_retry conda create --yes -n labadmin python=2.7 pip
  - source activate labadmin
  - pip install -U pip
  - pip install -U click natsort coverage coveralls
  - travis_retry pip install -U .[test]
before_script:
<<<<<<< HEAD
    - source activate qiita_env
    - qiita pet webserver --no-build-docs start &
=======
  # installing jira locally for testing
  - wget https://marketplace.atlassian.com/download/plugins/atlassian-plugin-sdk-tgz
  - tar zxvf atlassian-plugin-sdk-tgz
  - mv atlassian-plugin-sdk-*/ atlassian-plugin-sdk
  - export PATH="${PATH}:${PWD}/atlassian-plugin-sdk/bin"
  - atlas-version
  # creating plugin templates
  # turns out that the atlas commands pass any extra parameter to mvn so
  # passing -q to make the commands "quiet"
  - atlas-create-jira-plugin -a myConfluenceMacro -g com.mycompany.plugins -v 1.0.0-SNAPSHOT -p com.mycompany.plugins.myConfluenceMacro --non-interactive -q
  - cd myConfluenceMacro
  # to start jira we need to wait for ~12min but after this we will install AGP
  # and other libs so 9min should be sufficient.
  # -DskipAllPrompts=true - https://goo.gl/MaVeLx
  # </dev/zero 2>&1 & --> https://goo.gl/n7BYnh
  # this will install the latest version of JIRA but we could install other ones
  # via --version 6.4.7
  - atlas-run --product jira -DskipAllPrompts=true </dev/zero 2>&1 &
  - sleep 560
>>>>>>> 83a76997
script:
  - source activate labadmin
  - git clone -b plate-mapper-jose https://github.com/biocore/american-gut-web.git ~/build/biocore/american-gut-web
  - cd /home/travis/build/biocore/american-gut-web
  - export AG_CONFIG=`pwd`/ag_config.txt.example
  - export PYTHONPATH=/home/travis/build/biocore/american-gut-web:$PYTHONPATH
  - ./scripts/ag make test
  - export PYTHONPATH=
  - $PYTHONPATH
  - cd $TRAVIS_BUILD_DIR
  - cp $TRAVIS_BUILD_DIR/knimin/config.txt.example $TRAVIS_BUILD_DIR/knimin/config.txt
  - nosetests --verbose --with-doctest --with-coverage
  - flake8 knimin setup.py scripts
  - phantomjs knimin/tests/javascript/runner.js knimin/tests/javascript/index.html
after_success:
  - coveralls<|MERGE_RESOLUTION|>--- conflicted
+++ resolved
@@ -38,10 +38,9 @@
   - pip install -U click natsort coverage coveralls
   - travis_retry pip install -U .[test]
 before_script:
-<<<<<<< HEAD
-    - source activate qiita_env
-    - qiita pet webserver --no-build-docs start &
-=======
+  - source activate qiita_env
+  - qiita pet webserver --no-build-docs start &
+  - source activate labadmin
   # installing jira locally for testing
   - wget https://marketplace.atlassian.com/download/plugins/atlassian-plugin-sdk-tgz
   - tar zxvf atlassian-plugin-sdk-tgz
@@ -61,7 +60,6 @@
   # via --version 6.4.7
   - atlas-run --product jira -DskipAllPrompts=true </dev/zero 2>&1 &
   - sleep 560
->>>>>>> 83a76997
 script:
   - source activate labadmin
   - git clone -b plate-mapper-jose https://github.com/biocore/american-gut-web.git ~/build/biocore/american-gut-web
