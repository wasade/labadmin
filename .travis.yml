language: python
python:
  - "2.7"
sudo: false
services:
  - redis-server
addons:
  postgresql: "9.3"
  packages:
    - oracle-java8-installer
before_install:
  - redis-server --version
  - wget http://repo.continuum.io/miniconda/Miniconda3-latest-Linux-x86_64.sh -O miniconda.sh
  - chmod +x miniconda.sh
  - ./miniconda.sh -b
  - export PATH=/home/travis/miniconda3/bin:$PATH
  # Update conda itself
  - conda update --yes conda
install:
<<<<<<< HEAD
  - pip install --upgrade pip
  - pip install click natsort coverage coveralls
  - travis_retry pip install .[test]
before_script:
  # installing jira locally for testing
  - wget https://marketplace.atlassian.com/download/plugins/atlassian-plugin-sdk-tgz
  - tar zxvf atlassian-plugin-sdk-tgz
  - mv atlassian-plugin-sdk-*/ atlassian-plugin-sdk
  - export PATH="${PATH}:${PWD}/atlassian-plugin-sdk/bin"
  # making sure to start with a clean maven
  - rm -r ~/.m2/
  - atlas-version
  - tar zxvf support_files/myConfluenceMacro.tgz
  - cd myConfluenceMacro
  - atlas-run &
=======
  - travis_retry conda create --yes -n labadmin python=2.7 pip
  - source activate labadmin
  - pip install -U pip
  - pip install -U click natsort coverage coveralls
  - travis_retry pip install -U .[test]
>>>>>>> 9b0c0ca9
script:
  - git clone https://github.com/biocore/american-gut-web.git ~/build/biocore/american-gut-web
  - cd /home/travis/build/biocore/american-gut-web
  - export AG_CONFIG=`pwd`/ag_config.txt.example
  - export PYTHONPATH=/home/travis/build/biocore/american-gut-web:$PYTHONPATH
  - ./scripts/ag make test
  - export PYTHONPATH=
  - $PYTHONPATH
  - cd $TRAVIS_BUILD_DIR
  - cp $TRAVIS_BUILD_DIR/knimin/config.txt.example $TRAVIS_BUILD_DIR/knimin/config.txt
  - nosetests --with-doctest --with-coverage
  - flake8 knimin setup.py scripts
after_success:
  - coveralls<|MERGE_RESOLUTION|>--- conflicted
+++ resolved
@@ -17,10 +17,11 @@
   # Update conda itself
   - conda update --yes conda
 install:
-<<<<<<< HEAD
-  - pip install --upgrade pip
-  - pip install click natsort coverage coveralls
-  - travis_retry pip install .[test]
+  - travis_retry conda create --yes -n labadmin python=2.7 pip
+  - source activate labadmin
+  - pip install -U pip
+  - pip install -U click natsort coverage coveralls
+  - travis_retry pip install -U .[test]
 before_script:
   # installing jira locally for testing
   - wget https://marketplace.atlassian.com/download/plugins/atlassian-plugin-sdk-tgz
@@ -29,17 +30,12 @@
   - export PATH="${PATH}:${PWD}/atlassian-plugin-sdk/bin"
   # making sure to start with a clean maven
   - rm -r ~/.m2/
+  # forcing oraclejdk8
+  - jdk_switcher use oraclejdk8
   - atlas-version
   - tar zxvf support_files/myConfluenceMacro.tgz
   - cd myConfluenceMacro
   - atlas-run &
-=======
-  - travis_retry conda create --yes -n labadmin python=2.7 pip
-  - source activate labadmin
-  - pip install -U pip
-  - pip install -U click natsort coverage coveralls
-  - travis_retry pip install -U .[test]
->>>>>>> 9b0c0ca9
 script:
   - git clone https://github.com/biocore/american-gut-web.git ~/build/biocore/american-gut-web
   - cd /home/travis/build/biocore/american-gut-web
