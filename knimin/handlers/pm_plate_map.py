# -----------------------------------------------------------------------------
# Copyright (c) 2014--, The LabAdmin Development Team.
#
# Distributed under the terms of the BSD 3-clause License.
#
# The full license is in the file LICENSE, distributed with this software.
# -----------------------------------------------------------------------------

from tornado.web import authenticated

from knimin import db
from knimin.handlers.base import BaseHandler
from knimin.handlers.access_decorators import set_access


@set_access(['Admin'])
class PMCreatePlateHandler(BaseHandler):
    @authenticated
    def get(self):
        plate_types = db.get_plate_types()
        studies = db.get_studies()
        self.render("pm_create_plate.html", currentuser=self.current_user,
                    plate_types=plate_types, studies=studies)

    @authenticated
    def post(self):
        plate_type = self.get_argument('plate_type')
        studies = self.get_argument('studies').split(',')
        plate_name = self.get_argument('plate_name')
        user = self.current_user
        plate_id = db.create_sample_plate(plate_name, plate_type,
                                          user, studies)
        self.redirect('/pm_plate_map?plate_id=%d' % plate_id)


@set_access(['Admin'])
class PMPlateNameCheckerHandler(BaseHandler):
    @authenticated
    def get(self):
        name = self.get_argument('name')
<<<<<<< HEAD
        self.write({'result': db.sample_plate_name_exists(name)})
        self.finish()


@set_access(['Admin'])
class PMPlateMapHandler(BaseHandler):
    @authenticated
    def get(self):
        plate_id = self.get_argument('plate_id')
        self.render("pm_plate_map.html", currentuser=self.current_user,
                    plate_id=plate_id)


@set_access(['Admin'])
class PMSamplePlateHandler(BaseHandler):
    @authenticated
    def get(self):
        plate_id = self.get_argument('plate_id')
        plate_info = db.read_sample_plate(plate_id)
        plate_info['plate_type'] = dict(db.read_plate_type(
            plate_info.pop('plate_type_id')))
        plate_info['studies'] = [db.read_study(s)
                                 for s in plate_info['studies']]
        plate_info['plate_id'] = plate_id
        plate_info['created_on'] = str(plate_info['created_on'])
        self.write(plate_info)
=======
        res = db.sample_plate_name_exists(name)
        code = 200 if res else 404
        self.write({'result': res})
        self.set_status(code)
>>>>>>> 717c7c67
        self.finish()<|MERGE_RESOLUTION|>--- conflicted
+++ resolved
@@ -38,8 +38,10 @@
     @authenticated
     def get(self):
         name = self.get_argument('name')
-<<<<<<< HEAD
-        self.write({'result': db.sample_plate_name_exists(name)})
+        res = db.sample_plate_name_exists(name)
+        code = 200 if res else 404
+        self.write({'result': res})
+        self.set_status(code)
         self.finish()
 
 
@@ -65,10 +67,4 @@
         plate_info['plate_id'] = plate_id
         plate_info['created_on'] = str(plate_info['created_on'])
         self.write(plate_info)
-=======
-        res = db.sample_plate_name_exists(name)
-        code = 200 if res else 404
-        self.write({'result': res})
-        self.set_status(code)
->>>>>>> 717c7c67
         self.finish()