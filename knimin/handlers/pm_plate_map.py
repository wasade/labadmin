# -----------------------------------------------------------------------------
# Copyright (c) 2014--, The LabAdmin Development Team.
#
# Distributed under the terms of the BSD 3-clause License.
#
# The full license is in the file LICENSE, distributed with this software.
# -----------------------------------------------------------------------------

import re

from tornado.web import authenticated, HTTPError
from tornado.escape import json_decode

from knimin import db
<<<<<<< HEAD
from knimin.lib.qiita_jira_util import (
    extract_sample_plates, sync_qiita_study_samples)
=======
>>>>>>> 260ee6a5
from knimin.handlers.base import BaseHandler
from knimin.handlers.access_decorators import set_access


@set_access(['Admin'])
class PMCreatePlateHandler(BaseHandler):
    @authenticated
    def get(self):
        plate_types = db.get_plate_types()
        studies = db.get_studies()
        self.render("pm_create_plate.html", currentuser=self.current_user,
                    plate_types=plate_types, studies=studies)

    @authenticated
    def post(self):
        plate_type = self.get_argument('plate_type')
        studies = self.get_argument('studies').split(',')
        plate_name = self.get_argument('plate_name')
        user = self.current_user
        plate_id = db.create_sample_plate(plate_name, plate_type,
                                          user, studies)
        self.redirect('/pm_plate_map?plate_id=%d' % plate_id)


@set_access(['Admin'])
class PMPlateNameCheckerHandler(BaseHandler):
    @authenticated
    def get(self):
        name = self.get_argument('name')
        res = db.sample_plate_name_exists(name)
        code = 200 if res else 404
        self.write({'result': res})
        self.set_status(code)
        self.finish()


@set_access(['Admin'])
class PMPlateMapHandler(BaseHandler):
    @authenticated
    def get(self):
        plate_id = self.get_argument('plate_id')
        self.render("pm_plate_map.html", currentuser=self.current_user,
                    plate_id=plate_id)

    @authenticated
    def post(self):
        plate_id = self.get_argument('plate_id')
        action = self.get_argument('action')
        layout = json_decode(self.get_argument('layout'))

        if action not in ('save', 'extract'):
            raise HTTPError(400, 'Action should be save or extract')
        else:
            # In any of the two cases we need to save the plate layout
            db.write_sample_plate_layout(plate_id, layout)

            if action == 'save':
                # At this point we are done! Simply return a 200
                self.set_status(200)
                self.finish()
            elif action == 'extract':
                # The plate is promoted for extraction
                self.redirect("/pm_extract_plate?plate_id=%s" % plate_id)


@set_access(['Admin'])
class PMSamplePlateHandler(BaseHandler):
    @authenticated
    def get(self):
        plate_id = self.get_argument('plate_id')

        # Retrieve the plate information, taking into account that the given
        # id may not exist in the DB
        try:
            plate_info = db.read_sample_plate(plate_id)
        except ValueError as e:
            if re.match('Sample plate ID [0-9]* does not exist', e.message):
                self.set_status(404)
                self.write({'message': e.message})
                self.finish()
                return
            # If there has been any other error, simply re-raise it
            raise

        # Format the output dictionary to contain a bit more information
        # instead of the different objects ids
        plate_info['plate_type'] = dict(db.read_plate_type(
            plate_info.pop('plate_type_id')))

        studies = []
        for s_id in plate_info['studies']:
            # Make sure to sync the samples with Qiita
            sync_qiita_study_samples(s_id)
            study = db.read_study(s_id)
            study['samples'] = {}
            study['samples']['all'] = db.get_study_samples(s_id)
            study['samples']['plated'] = db.get_study_plated_samples(s_id)
            # Remove the entry for the current plate if it exists
            # Note: casting to long because the keys in the dictionary are
            # longs, so we need the cast to safely remove the entry
            study['samples']['plated'].pop(long(plate_id), None)
            studies.append(study)

        plate_info['studies'] = studies

        plate_info['plate_id'] = plate_id
        plate_info['created_on'] = plate_info['created_on'].isoformat(sep=' ')
        plate_info['layout'] = db.read_sample_plate_layout(plate_id)

        self.write(plate_info)
        self.finish()


@set_access(['Admin'])
class PMExtractPlateHandler(BaseHandler):
    @authenticated
    def get(self):
        plate_id = self.get_argument('plate_id')
        plate_name = db.read_sample_plate(plate_id)['name']
        plates = [[p['id'], p['name']] for p in db.get_sample_plate_list()]
        robots = db.get_property_options('extraction_robot')
        tools = db.get_property_options('extraction_tool')
        kits = db.get_property_options('extraction_kit_lot')

        self.render("pm_extract_plate.html", currentuser=self.get_current_user,
                    plate_id=plate_id, plate_name=plate_name, plates=plates,
                    robots=robots, tools=tools, kits=kits)

    @authenticated
    def post(self):
        plates = json_decode(self.get_argument('plates'))
        robot = self.get_argument('robot')
        tool = self.get_argument('tool')
        kit = self.get_argument('kit')
        user = self.current_user

        db.extract_sample_plates(plates, user, robot, kit, tool)

        self.redirect("/pm_plate_list/")<|MERGE_RESOLUTION|>--- conflicted
+++ resolved
@@ -12,11 +12,8 @@
 from tornado.escape import json_decode
 
 from knimin import db
-<<<<<<< HEAD
 from knimin.lib.qiita_jira_util import (
     extract_sample_plates, sync_qiita_study_samples)
-=======
->>>>>>> 260ee6a5
 from knimin.handlers.base import BaseHandler
 from knimin.handlers.access_decorators import set_access
 
