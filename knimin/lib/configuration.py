#!/usr/bin/env python

import os
from os.path import join, dirname, abspath
from future import standard_library
with standard_library.hooks():
    from configparser import ConfigParser


DEFAULT_CONFIG_FP = join(dirname(abspath(__file__)), '../config.txt')


class KniminConfig(object):
    """Holds the configuration information

    Parameters
    ----------
    config_fp: str, optional
        Filepath to the configuration file

    Attributes
    ----------
    debug : bool
        If in debug state
    base_log_dir : str
        Path to the base directory where the log file will be written
    user : str
        The postgres user
    password : str
        The postgres password for the previous user
    database : str
        The postgres database to connect to
    host : str
        The host where the database lives
    port : int
        The port used to connect to the postgres database in the previous host

    Notes
    -----
    ConfigurationManager base sourced from the QIITA project
    """
    config_fp = os.environ.get('KNIMIN_CONFIG_FP', DEFAULT_CONFIG_FP)

    def __init__(self, config_fp=None):
        if config_fp is None:
            config_fp = self.config_fp

        if not os.path.exists(config_fp):
            raise IOError('Config file %s missing!' % config_fp)

        config = ConfigParser()
        with open(config_fp, 'U') as conf_file:
            config.readfp(conf_file)

        _expected_sections = {'main', 'postgres', 'tornado', 'email'}
        if set(config.sections()) != _expected_sections and \
                len(_expected_sections.difference(config.sections())) != 0:
            missing = _expected_sections - set(config.sections())
            raise ValueError("Missing sections: %s" % missing)

        self._get_main(config)
        self._get_postgres(config)
        self._get_tornado(config)
        self._get_email(config)

    def _get_main(self, config):
        """Get the configuration of the main section"""
        self.debug = config.getboolean('main', 'debug')
        self.help_email = config.get('main', 'help_email')
<<<<<<< HEAD
        self.base_data_dir = config.get('main', 'base_data_dir')
=======
        self.base_log_dir = config.get('main', 'BASE_LOG_DIR')
>>>>>>> 280a35ad

    def _get_postgres(self, config):
        """Get the configuration of the postgres section"""
        self.db_user = config.get('postgres', 'user')
        self.db_password = config.get('postgres', 'password')
        self.db_database = config.get('postgres', 'database')
        self.db_host = config.get('postgres', 'host')
        self.db_port = config.getint('postgres', 'port')

    def _get_tornado(self, config):
        """Get tornado config bits"""
        self.http_port = config.getint('tornado', 'port')

    def _get_email(self, config):
        self.smtp_host = config.get('email', 'HOST')
        self.smtp_ssl = config.getboolean('email', 'SSL')
        self.smtp_port = config.getint('email', 'PORT')
        self.smtp_user = config.get('email', 'USERNAME')
        self.smtp_password = config.get('email', 'PASSWORD')

config = KniminConfig()<|MERGE_RESOLUTION|>--- conflicted
+++ resolved
@@ -67,11 +67,8 @@
         """Get the configuration of the main section"""
         self.debug = config.getboolean('main', 'debug')
         self.help_email = config.get('main', 'help_email')
-<<<<<<< HEAD
         self.base_data_dir = config.get('main', 'base_data_dir')
-=======
         self.base_log_dir = config.get('main', 'BASE_LOG_DIR')
->>>>>>> 280a35ad
 
     def _get_postgres(self, config):
         """Get the configuration of the postgres section"""
