--- conflicted
+++ resolved
@@ -3873,7 +3873,6 @@
             TRN.add(sql, [pool_id])
             TRN.execute()
 
-<<<<<<< HEAD
     def condense_dna_plates(self, dna_plates, name, email, robot,
                             plate_type, volume):
         """Generates a new shotgun plate
@@ -3892,50 +3891,10 @@
             The plate type id of the shotgun plate
         volume : float
             The volume plated in the shotgun plate from the original DNA plates
-=======
-    def get_pool_list(self):
-        """Gets the list of all pools
-
-        Returns
-        -------
-        list of dict
-            {id : int, name : str, targeted_pools : [list of str]}
-            Plate id, plate name and date
-        """
-        with TRN:
-            sql = """SELECT run_pool_id AS id,
-                            p.name AS name,
-                            ARRAY_AGG(t.name ORDER BY t.name) AS targeted_pools
-                     FROM pm.run_pool p
-                        JOIN pm.protocol_run_pool r USING (run_pool_id)
-                        JOIN pm.targeted_pool t USING (targeted_pool_id)
-                     GROUP BY id, p.name
-                     ORDER BY run_pool_id ASC"""
-            TRN.add(sql)
-            return [dict(row) for row in TRN.execute_fetchindex()]
-
-    def create_sequencing_run(self, pool_id, email, sequencer, reagent_type,
-                              reagent_lot):
-        """Stores the sequencing run information
-
-        Parameters
-        ----------
-        pool_id : int
-            The pool being sequenced
-        email : str
-            The email of the user preparing the run
-        sequencer : id
-            The sequencer id
-        reagent_type : str
-            The reagent type
-        reagent_lot : str
-            The reagent lot
->>>>>>> 127477fc
 
         Returns
         -------
         int
-<<<<<<< HEAD
             The id of the new shotgun plate
 
         Raises
@@ -3998,49 +3957,20 @@
         ----------
         plate_id : int
             The if of the shotgun plate
-=======
-            The run id
-        """
-        with TRN:
-            reagent_kit_id = self.get_or_create_reagent_kit_lot(
-                reagent_lot, reagent_type)
-            sql = """INSERT INTO pm.run (name, email, created_on,
-                                         sequencer_id, run_pool_id,
-                                         reagent_kit_lot_id)
-                     VALUES (%s, %s, now(), %s, %s, %s)
-                     RETURNING run_id"""
-            TRN.add(sql, [self.read_pool(pool_id)['name'], email,
-                          sequencer, pool_id, reagent_kit_id])
-            return TRN.execute_fetchlast()
-
-    def read_sequencing_run(self, run_id):
-        """Returns the information of the run
-
-        Paraemters
-        ----------
-        run_id : int
-            The id of the run
->>>>>>> 127477fc
 
         Returns
         -------
         dict
-<<<<<<< HEAD
             {'id': int, 'name': str, 'email': str, 'created_on': datetime,
              'robot': str, 'plate_type_id': int, 'volume': float,
              'dna_q_date': datetime, 'dna_q_mail': str, 'dna_q_volume': float,
              'plate_reader': str,
              'condensed_plates': list of (int - id, int - position)}
-=======
-            {'id': int, 'name': str, 'created_on': datetime, 'email': str,
-             'notes': str, 'sequencer': name, 'pool_id': int,
-             'reagent_kit_lot': str}
->>>>>>> 127477fc
 
         Raises
         ------
         ValueError
-<<<<<<< HEAD
+
             If the shotgun plate `plate_id` doesn't exist
         """
         with TRN:
@@ -4079,7 +4009,100 @@
         ----------
         plate_id : int
             The if of the shotgun plate
-=======
+
+        Raises
+        ------
+        ValueError
+            If the shotgun plate `plate_id` doesn't exist
+        """
+        with TRN:
+            sql = """DELETE FROM pm.condensed_plates
+                     WHERE shotgun_plate_id = %s"""
+            TRN.add(sql, [plate_id])
+
+            sql = """DELETE FROM pm.shotgun_plate
+                     WHERE shotgun_plate_id = %s
+                     RETURNING shotgun_plate_id"""
+            TRN.add(sql, [plate_id])
+
+            if not TRN.execute_fetchindex():
+                # If the output from the SQL query is empty, it means that the
+                # plate_id did not exist
+                raise ValueError('Shotgun Plate %s does not exist' % plate_id)
+
+    def get_pool_list(self):
+        """Gets the list of all pools
+
+        Returns
+        -------
+        list of dict
+            {id : int, name : str, targeted_pools : [list of str]}
+            Plate id, plate name and date
+        """
+        with TRN:
+            sql = """SELECT run_pool_id AS id,
+                            p.name AS name,
+                            ARRAY_AGG(t.name ORDER BY t.name) AS targeted_pools
+                     FROM pm.run_pool p
+                        JOIN pm.protocol_run_pool r USING (run_pool_id)
+                        JOIN pm.targeted_pool t USING (targeted_pool_id)
+                     GROUP BY id, p.name
+                     ORDER BY run_pool_id ASC"""
+            TRN.add(sql)
+            return [dict(row) for row in TRN.execute_fetchindex()]
+
+    def create_sequencing_run(self, pool_id, email, sequencer, reagent_type,
+                              reagent_lot):
+        """Stores the sequencing run information
+
+        Parameters
+        ----------
+        pool_id : int
+            The pool being sequenced
+        email : str
+            The email of the user preparing the run
+        sequencer : id
+            The sequencer id
+        reagent_type : str
+            The reagent type
+        reagent_lot : str
+            The reagent lot
+
+        Returns
+        -------
+        int
+            The run id
+        """
+        with TRN:
+            reagent_kit_id = self.get_or_create_reagent_kit_lot(
+                reagent_lot, reagent_type)
+            sql = """INSERT INTO pm.run (name, email, created_on,
+                                         sequencer_id, run_pool_id,
+                                         reagent_kit_lot_id)
+                     VALUES (%s, %s, now(), %s, %s, %s)
+                     RETURNING run_id"""
+            TRN.add(sql, [self.read_pool(pool_id)['name'], email,
+                          sequencer, pool_id, reagent_kit_id])
+            return TRN.execute_fetchlast()
+
+    def read_sequencing_run(self, run_id):
+        """Returns the information of the run
+
+        Paraemters
+        ----------
+        run_id : int
+            The id of the run
+
+        Returns
+        -------
+        dict
+            {'id': int, 'name': str, 'created_on': datetime, 'email': str,
+             'notes': str, 'sequencer': name, 'pool_id': int,
+             'reagent_kit_lot': str}
+
+        Raises
+        ------
+        ValueError
             If the run with ID `run_id` does not exist
         """
         with TRN:
@@ -4104,29 +4127,10 @@
         ----------
         run_id : int
             The id of the run
->>>>>>> 127477fc
 
         Raises
         ------
         ValueError
-<<<<<<< HEAD
-            If the shotgun plate `plate_id` doesn't exist
-        """
-        with TRN:
-            sql = """DELETE FROM pm.condensed_plates
-                     WHERE shotgun_plate_id = %s"""
-            TRN.add(sql, [plate_id])
-
-            sql = """DELETE FROM pm.shotgun_plate
-                     WHERE shotgun_plate_id = %s
-                     RETURNING shotgun_plate_id"""
-            TRN.add(sql, [plate_id])
-
-            if not TRN.execute_fetchindex():
-                # If the output from the SQL query is empty, it means that the
-                # plate_id did not exist
-                raise ValueError('Shotgun Plate %s does not exist' % plate_id)
-=======
             If the run with ID `run_id` does not exist
         """
         with TRN:
@@ -4138,7 +4142,6 @@
                 # If the output from the SQL query is empty, it means that the
                 # plate did not exist
                 raise ValueError('Run %s does not exist' % run_id)
->>>>>>> 127477fc
 
     def _clear_table(self, table, schema):
         """Test helper to wipe out a database table"""
