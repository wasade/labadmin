import datetime

import numpy as np

from knimin import db


def format_epmotion_file(volumes, destination):
    """Formats the contents of an EPMotion file

    Parameters
    ----------
    volumes : 2d-numpy array of floats
        The volumes to transfer
    dest : int
        The destination tube
    """
    # Add the headers
    contents = ['Rack,Source,Rack,Destination,Volume,Tool']
    rows, cols = volumes.shape
    destination = str(destination)
    for i in range(rows):
        for j in range(cols):
            # 0 values get removed - this is good enough, no need to get fancy
            if volumes[i][j] < 0.001:
                continue
            # Hardcoded values: those never change
            source = "%s%d" % (chr(ord('a') + i), j+1)
            val = "%.3f" % volumes[i][j]
            contents.append(
                ",".join(['1', source, '1', destination, val, '1']))
    return "\n".join(contents)


<<<<<<< HEAD
def _well(i, j):
    return "%s%d" % (chr(ord('A') + i), j + 1)


=======
>>>>>>> a01d616a
def format_index_echo_pick_list(idx_layout, volume):
    """Formats the contents of an echo indexing pick list file

    Parameters
    ----------
    idx_layout: 2d numpy array of ints
        The per well index information
<<<<<<< HEAD
    volume : float
        The volume of the index to add in nL
=======
    vol : float
        The v
>>>>>>> a01d616a

    Returns
    -------
    str
        The contents of the echo pick list file
    """
    # Add the headers
    contents = ['Source Plate Name,Source Plate Type,Source Well,'
                'Concentration,Transfer Volume,Destination Plate Name,'
                'Destination Well']
    idx_layout = np.asarray(idx_layout, dtype=np.int)
    rows, cols = idx_layout.shape

    i5contents = []
    i7contents = []
    vol = "%.3f" % volume

    for i in range(rows):
        for j in range(cols):
            if idx_layout[i, j] != 0:
                idx_info = db.get_shotgun_index_information(idx_layout[i, j])
<<<<<<< HEAD
                dest = _well(i, j(

                i7row = idx_info['i7_row']
                i7col = idx_info['i7_col']
                i7source = _well(i7row, i7col)
=======
                dest = "%s%s" % (chr(ord('A') + i), j + 1)

                i7row = idx_info['i7_row']
                i7col = idx_info['i7_col']
                i7source = "%s%d" % (chr(ord('A') + i7row), i7col + 1)
>>>>>>> a01d616a

                i7contents.append(','.join(
                    ['IndexSourcei7', '384LDV_AQ_B2_HT', i7source, "",
                     vol, 'IndexedDNAPlate', dest]))

                if idx_info['dual_index'] and not idx_info['i5_i7_sameplate']:
                    # In this case we have to add more information for the
                    # second index (i5).
                    i5row = idx_info['i5_row']
                    i5col = idx_info['i5_col']
<<<<<<< HEAD
                    i5source = _well(i5row, i5col)
=======
                    i5source = "%s%d" % (chr(ord('A') + i5row), i5col + 1)
>>>>>>> a01d616a

                    i5contents.append(','.join(
                        ['IndexSourcei5', '384LDV_AQ_B2_HT', i5source, "",
                         vol, 'IndexedDNAPlate', dest]))

    contents.extend(i7contents)
    contents.extend(i5contents)
    return "\n".join(contents)


def format_normalization_echo_pick_list(vol_sample, vol_water):
    """Formats the contents of an echo normalization pick list file

    Parameters
    ----------
    vol_sample : 2d numpy array of floats
        The per well sample volume
    vol_water : 2d numpy array of floats
        The per well water volume

    Returns
    -------
    str
        The contents of the echo pick list normalization file
    """
    contents = ['Source Plate Name,Source Plate Type,Source Well,'
                'Concentration,Transfer Volume,Destination Plate Name,'
                'Destination Well']
    # write the water transfer values
    rows, cols = vol_water.shape
    for i in range(rows):
        for j in range(cols):
            well_name = "%s%d" % (chr(ord('A') + i), j+1)
            # Machine will round, so just give it enough info to do the
            # correct rounding
            val = "%.2f" % vol_water[i][j]
            contents.append(
                ",".join(['water', '384LDV_AQ_B2_HT', well_name, "",
                          val, 'NormalizedDNA', well_name]))

    for i in range(rows):
        for j in range(cols):
            well_name = "%s%d" % (chr(ord('A') + i), j+1)
            # Machine will round, so just give it enough info to do the
            # correct rounding
            val = "%.2f" % vol_sample[i][j]
            contents.append(
                ",".join(['1', '384LDV_AQ_B2_HT', well_name, "",
                          val, 'NormalizedDNA', well_name]))

    return "\n".join(contents)


def format_pooling_echo_pick_list(vol_sample):
    """Format the contents of an echo pooling pick list

    Parameters
    ----------
    vol_sample : 2d numpy array of floats
        The per well sample volume
    """
    contents = ['Source Plate Name,Source Plate Type,Source Well,'
                'Concentration,Transfer Volume,Destination Plate Name,'
                'Destination Well']
    # Write the sample transfer volumes
    rows, cols = vol_sample.shape
    for i in range(rows):
        for j in range(cols):
            well_name = "%s%d" % (chr(ord('A') + i), j+1)
            # Machine will round, so just give it enough info to do the
            # correct rounding. The desination well is A1 because we're pooling
            # samples
            val = "%.2f" % vol_sample[i][j]
            contents.append(
                ",".join(['1', '384LDV_AQ_B2_HT', well_name, "",
                          val, 'NormalizedDNA', 'A1']))

    return "\n".join(contents)


def write_sample_sheet(output_fp, instrument_type, labadmin_id,
                       run_name, assay, fwd_cycles, rev_cycles,
                       pi_name, pi_email,
                       contact_0_name, contact_0_email,
                       run_type, sample_information,
                       contact_1_name=None, contact_1_email=None,
                       contact_2_name=None, contact_2_email=None):
    full_sheet = format_sample_sheet(
        instrument_type, labadmin_id, run_name, assay, fwd_cycles, rev_cycles,
        pi_name, pi_email, contact_0_name, contact_0_email, run_type,
        sample_information, contact_1_name, contact_1_email,
        contact_2_name, contact_2_email)

    with open(output_fp, 'w') as f:
        f.write(full_sheet)


def format_sample_sheet(instrument_type, labadmin_id,  # noqa: C901
                        run_name, assay, fwd_cycles, rev_cycles,
                        pi_name, pi_email,
                        contact_0_name, contact_0_email,
                        run_type, sample_information,
                        contact_1_name=None, contact_1_email=None,
                        contact_2_name=None, contact_2_email=None):
    """Writes a sample sheet

    Parameters
    ----------
    instrument_type : {miseq, hiseq}
        The instrument type.
    labadmin_id : int
        The ID of the sequencing run as informed by labadmin
    run_name : str
        The name of the run.
    assay : str
        The assay instrument (e.g., Kapa Hyper Plus)
    fwd_cycles : int
        The number of forward cycles
    rev_cycles : int
        The number of reverse cycles
    pi_name : str
        The name of the principle investigator
    pi_email : str
        The email address of the principle investigator
    contact_0_name : str
        The name of an additional contact person
    contact_0_email : str
        The email of an additional contact person
    run_type : {"Target Gene", "Shotgun"}
        Which data sheet structure to use
    sample_information : iterable of dict
        The sample information to load into the sample sheet. See note below.
    contact_1_name : str, optional
        The name of an additional contact.
    contact_1_email : str, optional
        The email of an additional contact.
    contact_2_name : str, optional
        The name of an additional contact.
    contact_2_email : str, optional
        The email of an additional contact.

    Sample Sheet Note
    -----------------
    If the instrument type is a MiSeq, any lane information per-sample will be
    disregarded. If instrument type is a HiSeq, each sample must include a
    "lane" key.

    If the run type is Target Gene, then sample details are disregarded
    with the exception of determining the lanes.

    IF the run type is shotgun, then the following keys are required:
        - sample-id
        - i7-index-id
        - i7-index
        - i5-index-id
        - i5-index

    Raises
    ------
    ValueError
        If a contact name is specified and an email is omitted, and vice versa
    ValueError
        If an unknown run type is specified
    ValueError
        If the number of cycles are <= 0
    ValueError
        If an unknown instrument type is specified.

    Return
    ------
    str
        The formatted sheet.
    """
    def validate_contact(name, email):
        if name is not None and email is None:
            raise ValueError("email is missing for %s" % name)
        elif name is None and email is not None:
            raise ValueError("name is missing for %s" % email)

    c1name = contact_1_name if contact_1_name is not None else ''
    c1email = contact_1_email if contact_1_email is not None else ''
    c2name = contact_2_name if contact_2_name is not None else ''
    c2email = contact_2_email if contact_2_email is not None else ''

    validate_contact(pi_name, pi_email)
    validate_contact(contact_0_name, contact_0_email)
    validate_contact(contact_1_name, contact_1_email)
    validate_contact(contact_2_name, contact_2_email)

    if fwd_cycles <= 0 or not isinstance(fwd_cycles, int):
        raise ValueError("fwd_cycles must be > 0")
    if rev_cycles <= 0 or not isinstance(rev_cycles, int):
        raise ValueError("rev_cycles must be > 0")

    if run_type == 'Target Gene':
        sample_header = DATA_TARGET_GENE_STRUCTURE
        sample_detail = DATA_TARGET_GENE_SAMPLE_STRUCTURE
    elif run_type == 'Shotgun':
        sample_header = DATA_SHOTGUN_STRUCTURE
        sample_detail = DATA_SHOTGUN_SAMPLE_STRUCTURE
    else:
        raise ValueError("%s is not a known run type" %
                         run_type)

    # if its a miseq, there isn't lane information
    if instrument_type == 'miseq':
        header_prefix = ''
        header_suffix = ','
        sample_prefix = ''
        sample_suffix = ','
    elif instrument_type == 'hiseq':
        header_prefix = 'Lane,'
        header_suffix = ''
        sample_prefix = '%(lane)d,'
        sample_suffix = ''
    else:
        raise ValueError("%s is not a recognized instrument type" %
                         instrument_type)

    sample_header = header_prefix + sample_header + header_suffix
    sample_detail_fmt = sample_prefix + sample_detail + sample_suffix

    if run_type == 'Target Gene':
        if instrument_type == 'hiseq':
            lanes = sorted({samp['lane'] for samp in sample_information})
            sample_details = []
            for idx, lane in enumerate(lanes):
                # make a unique run-name on the assumption this is required
                detail = {'lane': lane, 'run_name': run_name + str(idx)}
                sample_details.append(sample_detail_fmt % detail)
        else:
            sample_details = [sample_detail_fmt % {'run_name': run_name}]
    else:
        sample_details = [sample_detail_fmt % samp
                          for samp in sample_information]

    base_sheet = _format_general(run_name, labadmin_id, assay, fwd_cycles,
                                 rev_cycles, pi_name, pi_email,
                                 contact_0_name, contact_0_email,
                                 c1name, c1email,
                                 c2name, c2email)

    full_sheet = "%s%s\n%s\n" % (base_sheet, sample_header,
                                 '\n'.join(sample_details))

    return full_sheet


def _format_general(run_name, labadmin_id, assay, fwd_cycles, rev_cycles,
                    pi_name, pi_email,
                    contact_0_name, contact_0_email,
                    contact_1_name=None, contact_1_email=None,
                    contact_2_name=None, contact_2_email=None):
    """Format the initial parts of a sample sheet

    Parameters
    ----------
    run_name : str
        The name of the run.
    labadmin_id : int
        The ID of the sequencing run as informed by labadmin
    assay : str
        The assay instrument (e.g., Kapa Hyper Plus)
    fwd_cycles : int
        The number of forward cycles
    rev_cycles : int
        The number of reverse cycles
    pi_name : str
        The name of the principle investigator
    pi_email : str
        The email address of the principle investigator
    contact_0_name : str
        The name of an additional contact person
    contact_0_email : str
        The email of an additional contact person
    contact_1_name : str, optional
        The name of an additional contact.
    contact_1_email : str, optional
        The email of an additional contact.
    contact_2_name : str, optional
        The name of an additional contact.
    contact_2_email : str, optional
        The email of an additional contact.

    Raises
    ------
    ValueError
        If any required entries are None or the empty string

    Returns
    -------
    str
        The populated non-sample parts of the sample sheet.
    """
    fmt = {
        'run_name': run_name,
        'assay': assay,
        'date': datetime.datetime.now().strftime("%m/%d/%Y"),
        'fwd_cycles': fwd_cycles,
        'rev_cycles': rev_cycles,
        'labadmin_id': labadmin_id,
        'pi_name': pi_name,
        'pi_email': pi_email,
        'contact_0_name': contact_0_name,
        'contact_0_email': contact_0_email
    }

    optional = {
        'contact_1_name': contact_1_name,
        'contact_1_email': contact_1_email,
        'contact_2_name': contact_2_name,
        'contact_2_email': contact_2_email
    }

    for k, v in fmt.items():
        if v is None or v == '':
            raise ValueError("%s is required")
    fmt.update(optional)

    return SHEET_STRUCTURE % fmt


SHEET_STRUCTURE = """[Header],,,,,,,,,,
IEMFileVersion,4,,,,,,,,,
Investigator Name,%(pi_name)s,,,,PI,%(pi_name)s,%(pi_email)s,,,
Experiment Name,%(run_name)s,,,,Contact,%(contact_0_name)s,%(contact_1_name)s,%(contact_2_name)s,,
Date,%(date)s,,,,,%(contact_0_email)s,%(contact_1_email)s,%(contact_2_email)s,,
Workflow,GenerateFASTQ,,,,,,,,,
Application,FASTQ Only,,,,,,,,,
Assay,%(assay)s,,,,,,,,,
Description,labadmin ID,%(labadmin_id)d,,,,,,,,
Chemistry,Default,,,,,,,,,
,,,,,,,,,,
[Reads],,,,,,,,,,
%(fwd_cycles)d,,,,,,,,,,
%(rev_cycles)d,,,,,,,,,,
,,,,,,,,,,
[Settings],,,,,,,,,,
ReverseComplement,0,,,,,,,,,
,,,,,,,,,,
[Data],,,,,,,,,,
"""  # noqa: E501

DATA_TARGET_GENE_STRUCTURE = "Sample_ID,Sample_Name,Sample_Plate,Sample_Well,I7_Index_ID,index,Sample_Project,Description,,"  # noqa: E501

DATA_TARGET_GENE_SAMPLE_STRUCTURE = "%(run_name)s,,,,,NNNNNNNNNNNN,,,,,"

DATA_SHOTGUN_STRUCTURE = "Sample_ID,Sample_Name,Sample_Plate,Sample_Well,I7_Index_ID,index,I5_Index_ID,index2,Sample_Project,Description"  # noqa: E501

DATA_SHOTGUN_SAMPLE_STRUCTURE = "%(sample_id)s,,,,%(i7_index_id)s,%(i7_index)s,%(i5_index_id)s,%(i5_index)s,,"  # noqa: E501<|MERGE_RESOLUTION|>--- conflicted
+++ resolved
@@ -32,13 +32,10 @@
     return "\n".join(contents)
 
 
-<<<<<<< HEAD
 def _well(i, j):
     return "%s%d" % (chr(ord('A') + i), j + 1)
 
 
-=======
->>>>>>> a01d616a
 def format_index_echo_pick_list(idx_layout, volume):
     """Formats the contents of an echo indexing pick list file
 
@@ -46,13 +43,8 @@
     ----------
     idx_layout: 2d numpy array of ints
         The per well index information
-<<<<<<< HEAD
     volume : float
         The volume of the index to add in nL
-=======
-    vol : float
-        The v
->>>>>>> a01d616a
 
     Returns
     -------
@@ -74,19 +66,11 @@
         for j in range(cols):
             if idx_layout[i, j] != 0:
                 idx_info = db.get_shotgun_index_information(idx_layout[i, j])
-<<<<<<< HEAD
-                dest = _well(i, j(
+                dest = _well(i, j)
 
                 i7row = idx_info['i7_row']
                 i7col = idx_info['i7_col']
                 i7source = _well(i7row, i7col)
-=======
-                dest = "%s%s" % (chr(ord('A') + i), j + 1)
-
-                i7row = idx_info['i7_row']
-                i7col = idx_info['i7_col']
-                i7source = "%s%d" % (chr(ord('A') + i7row), i7col + 1)
->>>>>>> a01d616a
 
                 i7contents.append(','.join(
                     ['IndexSourcei7', '384LDV_AQ_B2_HT', i7source, "",
@@ -97,11 +81,7 @@
                     # second index (i5).
                     i5row = idx_info['i5_row']
                     i5col = idx_info['i5_col']
-<<<<<<< HEAD
                     i5source = _well(i5row, i5col)
-=======
-                    i5source = "%s%d" % (chr(ord('A') + i5row), i5col + 1)
->>>>>>> a01d616a
 
                     i5contents.append(','.join(
                         ['IndexSourcei5', '384LDV_AQ_B2_HT', i5source, "",
