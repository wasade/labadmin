from unittest import TestCase, main
from os.path import join, dirname, realpath
from six import StringIO
import datetime

import pandas as pd

from knimin import db
from knimin.lib.constants import ebi_remove


class TestDataAccess(TestCase):
    ext_survey_fp = join(dirname(realpath(__file__)), '..', '..', 'tests',
                         'data', 'external_survey_data.csv')

    def setUp(self):
        # Make sure vioscreen survey exists in DB
        try:
            db.add_external_survey('Vioscreen', 'FFQ', 'http://vioscreen.com')
        except ValueError:
            pass

    def tearDown(self):
        db._clear_table('external_survey_answers', 'ag')
        db._revert_ready(['000023299'])

    def test_pulldown_third_party(self):
        # Add survey answers
        with open(self.ext_survey_fp, 'rU') as f:
            obs = db.store_external_survey(
                f, 'Vioscreen', separator=',', survey_id_col='SubjectId',
                trim='-160')
        self.assertEqual(obs, 3)

        barcodes = ['000029429', '000018046', '000023299', '000023300']
        # Test without third party
        obs, _ = db.pulldown(barcodes)

        # Parse the metadata into a pandas dataframe to test some invariants
        # This tests does not ensure that the columns have the exact value
        # but at least ensure that the contents looks as expected
        survey_df = pd.read_csv(
            StringIO(obs[1]), delimiter='\t', dtype=str, encoding='utf-8')
        survey_df.set_index('sample_name', inplace=True, drop=True)

        # Make sure that the prohibited columns from EBI are not in the
        # pulldown
        self.assertEqual(set(survey_df.columns).intersection(ebi_remove),
                         set())

        freq_accepted_vals = {
            'Never', 'Rarely (a few times/month)',
            'Regularly (3-5 times/week)', 'Occasionally (1-2 times/week)',
            'Unspecified', 'Daily'}

        freq_cols = ['ALCOHOL_FREQUENCY', 'PROBIOTIC_FREQUENCY',
                     'ONE_LITER_OF_WATER_A_DAY_FREQUENCY', 'POOL_FREQUENCY',
                     'FLOSSING_FREQUENCY', 'COSMETICS_FREQUENCY']

        for col in freq_cols:
            vals = set(survey_df[col])
            self.assertTrue(all([x in freq_accepted_vals for x in vals]))

        # This astype is making sure that the values in the BMI column are
        # values that can be casted to float.
        survey_df[survey_df.BMI != 'Unspecified'] .BMI.astype(float)

        body_product_values = set(survey_df.BODY_PRODUCT)
        self.assertTrue(all([x.startswith('UBERON') or x == 'Unspecified'
                             for x in body_product_values]))

        survey = obs[1]
        self.assertFalse('VIOSCREEN' in survey)

        obs, _ = db.pulldown(barcodes, blanks=['BLANK.01'])
        survey = obs[1]
        self.assertFalse('VIOSCREEN' in survey)
        self.assertTrue('BLANK.01' in survey)

        # Test with third party
        obs, _ = db.pulldown(barcodes, external=['Vioscreen'])
        survey = obs[1]
        self.assertTrue('VIOSCREEN' in survey)

        obs, _ = db.pulldown(barcodes, blanks=['BLANK.01'],
                             external=['Vioscreen'])
        survey = obs[1]
        self.assertTrue('VIOSCREEN' in survey)
        self.assertTrue('BLANK.01' in survey)

    def test_check_consent(self):
        consent, fail = db.check_consent(['000027561', '000001124', '0000000'])
        self.assertEqual(consent, ['000027561'])
        self.assertEqual(fail, {'0000000': 'Not an AG barcode',
                                '000001124': 'Sample not logged'})

    def test_get_unconsented(self):
        obs = db.get_unconsented()
        # we don't know the actual number independent of DB version, but we can
        # assume that we have a certain amount of those barcodes.
        self.assertTrue(len(obs) >= 100)

        # we cannot know which barcodes are unconsented without executing the
        # db function itself. Thus, for unit tests, we should only check data
        # types.
        self.assertTrue(obs[0][0].isdigit())
        self.assertTrue(isinstance(obs[0][1], datetime.date))
        self.assertTrue(isinstance(obs[0][2], str))

    def test_search_kits(self):
        # obtain current test data from DB
        ag_login_id = 'd8592c74-7cf9-2135-e040-8a80115d6401'
        kits = db.get_kit_info_by_login(ag_login_id)

        # check if ag_login_id is regain with supplied_kit_id
        obs = db.search_kits(kits[0]['supplied_kit_id'])
        self.assertEqual([ag_login_id], obs)

        # check if kit_id is found by search
        obs = db.search_kits('e1934dfe-8537-6dce-e040-8a80115d2da9')
        self.assertEqual(['e1934ceb-6e92-c36a-e040-8a80115d2d64'], obs)

        # check that a non existing kit is not found
        obs = db.search_kits('990001124')
        self.assertEqual([], obs)

    def test_get_barcodes_with_results(self):
        obs = db.get_barcodes_with_results()
        exp = ['000023299']
        self.assertEqual(obs, exp)

    def test_mark_results_ready(self):
        db._revert_ready(['000023299'])
        obs = db.get_ag_barcode_details(['000001072', '000023299'])
        self.assertEqual(obs['000023299']['results_ready'], None)
        self.assertEqual(obs['000001072']['results_ready'], 'Y')

        obs = db.mark_results_ready(['000001072', '000023299'], debug=True)
        self.assertEqual(obs['new_bcs'], ('000023299', ))
        self.assertEqual(obs['mail']['mimetext']['To'],
                         'americangut@gmail.com')
        self.assertEqual(obs['mail']['mimetext']['From'], '')
        self.assertEqual(obs['mail']['mimetext']['Subject'],
                         'Your American/British Gut results are ready')
        # don't compare name, since it is scrubbed to random chars
        self.assertEqual(obs['mail']['recipients'][0],
                         'americangut@gmail.com')

        obs = db.get_ag_barcode_details(['000001072', '000023299'])
        self.assertEqual(obs['000023299']['results_ready'], 'Y')
        self.assertEqual(obs['000001072']['results_ready'], 'Y')

    def test_get_access_levels_user(self):
        # insert a fresh new user into DB.
        email = 'testmail@testdomain.com'
        password = ('$2a$10$2.6Y9HmBqUFmSvKCjWmBte70'
                    'WF.zd3h4VqbhLMQK1xP67Aj3rei86')
        sql = """INSERT INTO ag.labadmin_users (email, password)
                 VALUES (%s, %s)"""
        db._con.execute(sql, [email, password])

        obs = db.get_access_levels_user(email)
        self.assertItemsEqual(obs, [])

        db.alter_access_levels(email, [1, 6])
        obs = db.get_access_levels_user(email)
        self.assertItemsEqual(obs, [[1, 'Barcodes'], [6, 'Search']])

        db.alter_access_levels(email, [])
        obs = db.get_access_levels_user(email)
        self.assertItemsEqual(obs, [])

        # Remove test user from DB.
        sql = """DELETE FROM ag.labadmin_users WHERE email=%s"""
        db._con.execute(sql, [email])

    def test_get_users(self):
        obs = db.get_users()
        exp = 'test'
        self.assertIn(exp, obs)

    def test_get_access_levels(self):
        obs = db.get_access_levels()
        exp = [[1, 'Barcodes'], [2, 'AG kits'], [3, 'Scan Barcodes'],
               [4, 'External surveys'], [5, 'Metadata Pulldown'],
               [6, 'Search'], [7, 'Admin']]
        self.assertEqual(obs, exp)

    def test_participant_names(self):
        obs = db.participant_names()
        self.assertTrue(len(obs) >= 8237)
        self.assertIn('000027561', map(lambda x: x[0], obs))

    def test_search_barcodes(self):
        obs = db.search_barcodes('000001124')
        self.assertEqual(obs, ['d8592c74-7c27-2135-e040-8a80115d6401'])

        ag_login_id = "d8592c74-9491-2135-e040-8a80115d6401"
        names = db.ut_get_participant_names_from_ag_login_id(ag_login_id)

        obs = []
        for name in names:
            obs.extend(db.search_barcodes(name))
        self.assertTrue(ag_login_id in obs)

    def test_getAGBarcodeDetails(self):
        obs = db.getAGBarcodeDetails('000018046')
        exp = {'status': 'Received',
               'ag_kit_id': '0060a301-e5c0-6a4e-e050-8a800c5d49b7',
               'barcode': '000018046',
               'environment_sampled': None,
               # 'name': 'REMOVED',
               'ag_kit_barcode_id': '0060a301-e5c1-6a4e-e050-8a800c5d49b7',
               'sample_time': datetime.time(11, 15),
               # 'notes': 'REMOVED',
               'overloaded': 'N',
               'withdrawn': None,  # 'email': 'REMOVED',
               'other': 'N',
               # 'deposited': False,
               # 'participant_name': 'REMOVED-0',
               'refunded': None, 'moldy': 'N',
               'sample_date': datetime.date(2014, 8, 13),
               'date_of_last_email': datetime.date(2014, 8, 15),
               # 'other_text': 'REMOVED',
               'site_sampled': 'Stool'}
        # only look at those fields, that are not subject to scrubbing
        self.assertEqual({k: obs[k] for k in exp}, exp)

    def test_get_barcode_info_by_kit_id(self):
        obs = db.get_barcode_info_by_kit_id(
            '0060a301-e5c0-6a4e-e050-8a800c5d49b7')[0]
        exp = {'ag_kit_id': '0060a301-e5c0-6a4e-e050-8a800c5d49b7',
               'environment_sampled': None,
               'sample_time': datetime.time(11, 15),
               # 'notes': 'REMOVED',
               'barcode': '000018046',
               'results_ready': 'Y',
               'refunded': None,
               # 'participant_name': 'REMOVED-0',
               'ag_kit_barcode_id': '0060a301-e5c1-6a4e-e050-8a800c5d49b7',
               'sample_date': datetime.date(2014, 8, 13),
               'withdrawn': None,
               'site_sampled': 'Stool'}
        # only look at those fields, that are not subject to scrubbing
        self.assertEqual({k: obs[k] for k in exp}, exp)

    def test_getHumanParticipants(self):
        i = "d8592c74-9694-2135-e040-8a80115d6401"
        res = db.getHumanParticipants(i)
        # we can't compare to scrubbed participant names, thus we only check
        # number of names.
        self.assertTrue(len(res) >= 4)

    def test_getHumanParticipantsNotPresent(self):
        i = '00000000-0000-0000-0000-000000000000'
        res = db.getHumanParticipants(i)
        self.assertEqual(res, [])

    def test_getAnimalParticipants(self):
        i = "ed5ab96f-fe3b-ead5-e040-8a80115d1c4b"
        res = db.getAnimalParticipants(i)
        # we can't compare to scrubbed participant names, thus we only check
        # number of names.
        self.assertTrue(len(res) == 1)

    def test_getAnimalParticipantsNotPresent(self):
        i = "00711b0a-67d6-0fed-e050-8a800c5d7570"
        res = db.getAnimalParticipants(i)
        self.assertEqual(res, [])

    def test_get_ag_barcode_details(self):
        obs = db.get_ag_barcode_details(['000018046'])
        ag_login_id = '0060a301-e5bf-6a4e-e050-8a800c5d49b7'
        exp = {'000018046': {
<<<<<<< HEAD
               'ag_kit_barcode_id': '0060a301-e5c1-6a4e-e050-8a800c5d49b7',
               'verification_email_sent': 'n',
               'pass_reset_code': None,
               'vioscreen_status': 3,
               'sample_barcode_file': '000018046.jpg',
               'environment_sampled': None,
               'supplied_kit_id': 'tst_nVEyP',
               'withdrawn': None,
               'kit_verified': 'y',
               'city': 'REMOVED',
               'ag_kit_id': '0060a301-e5c0-6a4e-e050-8a800c5d49b7',
               'zip': 'REMOVED',
               'ag_login_id': '0060a301-e5bf-6a4e-e050-8a800c5d49b7',
               'state': 'REMOVED',
               'results_ready': 'Y',
               'moldy': 'N',
               # The key 'registered_on' is a time stamp when the database is
               # created. It is unique per deployment.
               # 'registered_on': datetime.datetime(2016, 8, 17, 10, 47, 2,
               #                                   713292),
               'participant_name': 'REMOVED-0',
               'kit_password': ('$2a$12$LiakUCHOpAMvEp9Wxehw5OIlD/TIIP0Bs3blw'
                                '18ePcmKHWWAePrQ.'),
               'deposited': False,
               'sample_date': datetime.date(2014, 8, 13),
               'email': 'REMOVED',
               'print_results': False,
               'open_humans_token': None,
               'elevation': 0.0,
               'refunded': None,
               'other_text': 'REMOVED',
               'barcode': '000018046',
               'swabs_per_kit': 1L,
               'kit_verification_code': '60260',
               'latitude': 0.0,
               'cannot_geocode': None,
               'address': 'REMOVED',
               'date_of_last_email': datetime.date(2014, 8, 15),
               'site_sampled': 'Stool',
               'name': 'REMOVED',
               'sample_time': datetime.time(11, 15),
               'notes': 'REMOVED',
               'overloaded': 'N',
               'longitude': 0.0,
               'pass_reset_time': None,
               'country': 'REMOVED',
               'survey_id': '084532330aca5885',
               'other': 'N',
               'sample_barcode_file_md5': None
               }}
=======
                'ag_kit_barcode_id': '0060a301-e5c1-6a4e-e050-8a800c5d49b7',
                'verification_email_sent': 'n',
                'pass_reset_code': None,
                'vioscreen_status': 3,
                'sample_barcode_file': '000018046.jpg',
                'environment_sampled': None,
                'supplied_kit_id': db.ut_get_supplied_kit_id(ag_login_id),
                'withdrawn': None,
                'kit_verified': 'y',
                # 'city': 'REMOVED',
                'ag_kit_id': '0060a301-e5c0-6a4e-e050-8a800c5d49b7',
                # 'zip': 'REMOVED',
                'ag_login_id': ag_login_id,
                # 'state': 'REMOVED',
                'results_ready': 'Y',
                'moldy': 'N',
                # The key 'registered_on' is a time stamp when the database is
                # created. It is unique per deployment.
                # 'registered_on': datetime.datetime(2016, 8, 17, 10, 47, 2,
                #                                   713292),
                # 'kit_password': ('$2a$10$2.6Y9HmBqUFmSvKCjWmBte70WF.zd3h4Vqb'
                #                  'hLMQK1xP67Aj3rei86'),
                # 'deposited': False,
                'sample_date': datetime.date(2014, 8, 13),
                # 'email': 'REMOVED',
                'print_results': False,
                'open_humans_token': None,
                # 'elevation': 0.0,
                'refunded': None,
                # 'other_text': 'REMOVED',
                'barcode': '000018046',
                'swabs_per_kit': 1L,
                # 'kit_verification_code': '60260',
                # 'latitude': 0.0,
                'cannot_geocode': None,
                # 'address': 'REMOVED',
                'date_of_last_email': datetime.date(2014, 8, 15),
                'site_sampled': 'Stool',
                # 'name': 'REMOVED',
                'sample_time': datetime.time(11, 15),
                # 'notes': 'REMOVED',
                'overloaded': 'N',
                # 'longitude': 0.0,
                'pass_reset_time': None,
                # 'country': 'REMOVED',
                'survey_id': '084532330aca5885',
                'other': 'N',
                'sample_barcode_file_md5': None
        }}
        participant_names = db.ut_get_participant_names_from_ag_login_id(
            ag_login_id)
>>>>>>> 66eff37b
        for key in obs:
            del(obs[key]['registered_on'])
            # only look at those fields, that are not subject to scrubbing
            self.assertEqual({k: obs[key][k] for k in exp[key]}, exp[key])
            self.assertIn(obs[key]['participant_name'], participant_names)

    def test_create_study(self):
        # Create a study with all properties
        sid = db.create_study(qiita_study_id=123, title='Test study 1',
                              alias='the study', notes='hi there')
        self.assertGreater(sid, 0)
        obs = db.read_study(sid)
        exp = {'qiita_study_id': 123, 'title': 'Test study 1',
               'alias': 'the study', 'notes': 'hi there'}
        self.assertDictEqual(obs, exp)
        # Attempt to create a study without identifier
        with self.assertRaises(ValueError) as context:
            db.create_study()
        err = 'Either Qiita study ID or Title must be specified.'
        self.assertEqual(str(context.exception), err)
        # Attempt to create a study with duplicate title
        with self.assertRaises(ValueError) as context:
            db.create_study(qiita_study_id=456, title='Test study 1')
        err = 'Title \'Test study 1\' conflicts with exisiting study %s.' % sid
        self.assertEqual(str(context.exception), err)
        # Attempt to create a study with duplicate Qiita study ID
        with self.assertRaises(ValueError) as context:
            db.create_study(qiita_study_id=123, title='Test study 2')
        err = 'Qiita study ID 123 conflicts with exisiting study %s.' % sid
        self.assertEqual(str(context.exception), err)
        # Attempt to create a study with duplicate Qiita study ID and title
        with self.assertRaises(ValueError) as context:
            db.create_study(qiita_study_id=123, title='Test study 1')
        err = ('Qiita study ID 123 conflicts with exisiting study %s.\n'
               'Title \'Test study 1\' conflicts with exisiting study %s.'
               % (sid, sid))
        self.assertEqual(str(context.exception), err)
        db.delete_study(sid)

    def test_edit_study(self):
        # Edit properties of a study
        sid = db.create_study(qiita_study_id=123, title='Test study 1')
        obs = db.read_study(sid)
        exp = {'qiita_study_id': 123, 'title': 'Test study 1', 'alias': None,
               'notes': None}
        self.assertDictEqual(obs, exp)
        db.edit_study(sid, qiita_study_id=456, title='Test study 2',
                      alias='the study', notes='Say something.')
        obs = db.read_study(sid)
        exp = {'qiita_study_id': 456, 'title': 'Test study 2',
               'alias': 'the study', 'notes': 'Say something.'}
        self.assertDictEqual(obs, exp)
        # Attempt to assign a duplicate title to a study
        sid2 = db.create_study(qiita_study_id=123, title='Test study 1')
        with self.assertRaises(ValueError) as context:
            db.edit_study(sid2, qiita_study_id=123, title='Test study 2')
        err = 'Title \'Test study 2\' conflicts with exisiting study %s.' % sid
        self.assertEqual(str(context.exception), err)
        # Attempt to assign a duplicate Qiita study ID to a study
        with self.assertRaises(ValueError) as context:
            db.edit_study(sid2, qiita_study_id=456, title='Test study 1')
        err = 'Qiita study ID 456 conflicts with exisiting study %s.' % sid
        self.assertEqual(str(context.exception), err)
        db.delete_study(sid2)
        db.delete_study(sid)
        # Attempt to edit properties of a non-existing study
        with self.assertRaises(ValueError) as context:
            db.edit_study(sid, qiita_study_id=789, title='Test study 3')
        err = 'Study ID %s does not exist.' % sid
        self.assertEqual(str(context.exception), err)

    def test_read_study(self):
        # Read properties of a study
        sid = db.create_study(qiita_study_id=123, title='Test study 1',
                              alias='the study', notes='Say something.')
        obs = db.read_study(sid)
        exp = {'qiita_study_id': 123, 'title': 'Test study 1',
               'alias': 'the study', 'notes': 'Say something.'}
        self.assertDictEqual(obs, exp)
        db.delete_study(sid)
        # Attempt to read properties of a non-existing study
        with self.assertRaises(ValueError) as context:
            db.read_study(sid)
        err = 'Study ID %s does not exist.' % sid
        self.assertEqual(str(context.exception), err)

    def test_delete_study(self):
        # Delete a study without samples
        sid = db.create_study(qiita_study_id=123, title='study')
        obs = db.read_study(sid)
        self.assertIsNotNone(obs)
        db.delete_study(sid)
        with self.assertRaises(ValueError):
            db.read_study(sid)
        # Delete a study with three samples associated, two of which are also
        # associated with other studies
        sids = [db.create_study(title='study%s' % x) for x in range(3)]
        samples = [{'id': '1', 'study_ids': [sids[0]]},
                   {'id': '2', 'study_ids': [sids[0], sids[1]]},
                   {'id': '3', 'study_ids': [sids[0], sids[2]]}]
        db.create_samples(samples)
        obs = db.read_samples(['1', '2', '3'])
        exp = {'1': {'is_blank': False, 'barcode': None, 'notes': None,
                     'study_ids': [sids[0]]},
               '2': {'is_blank': False, 'barcode': None, 'notes': None,
                     'study_ids': sorted([sids[0], sids[1]])},
               '3': {'is_blank': False, 'barcode': None, 'notes': None,
                     'study_ids': sorted([sids[0], sids[2]])}}
        self.assertDictEqual(obs, exp)
        db.delete_study(sids[0])
        with self.assertRaises(ValueError):
            db.read_study(sids[0])
        obs = db.read_samples(['1', '2', '3'])
        exp = {'2': {'is_blank': False, 'barcode': None, 'notes': None,
                     'study_ids': [sids[1]]},
               '3': {'is_blank': False, 'barcode': None, 'notes': None,
                     'study_ids': [sids[2]]}}
        self.assertDictEqual(obs, exp)
        db.delete_samples(['2', '3'])
        db.delete_study(sids[1])
        db.delete_study(sids[2])
        # Attempt to delete a non-existing study
        with self.assertRaises(ValueError) as context:
            db.delete_study(sid)
        err = 'Study ID %s does not exist.' % sid
        self.assertEqual(str(context.exception), err)

    def test_create_samples(self):
        # Create three samples with sample IDs only
        sid = db.create_study(title='study')
        samples = [{'id': x, 'study_ids': [sid]} for x in ('1', '2', '3')]
        db.create_samples(samples)
        obs = db.read_samples(['1', '2', '3'])
        exp = {x: {'is_blank': False, 'barcode': None, 'notes': None,
                   'study_ids': [sid]} for x in ('1', '2', '3')}
        self.assertDictEqual(obs, exp)
        # Create a sample with barcode, without is_blank, and associated with
        # two studies
        sid2 = db.create_study(title='study2')
        sql = """SELECT barcode FROM barcodes.barcode LIMIT 1"""
        barcode = db._con.execute_fetchone(sql)[0]
        samples = [{'id': '4', 'barcode': barcode, 'notes': 'Hi!',
                    'study_ids': [sid, sid2]}]
        db.create_samples(samples)
        obs = db.read_samples(['4'])
        exp = {'4': {'is_blank': False, 'barcode': barcode, 'notes': 'Hi!',
               'study_ids': sorted([sid, sid2])}}
        self.assertDictEqual(obs, exp)
        # Attempt to create a sample with an invalid barcode
        samples = [{'id': '5', 'barcode': 'whatever', 'study_ids': [sid]}]
        with self.assertRaises(ValueError) as context:
            db.create_samples(samples)
        err = 'Barcode(s) whatever do not exist.'
        self.assertEqual(str(context.exception), err)
        # Attempt to create two samples, one with duplicate ID
        samples = [{'id': x, 'study_ids': [sid]} for x in ('5', '1')]
        with self.assertRaises(ValueError) as context:
            db.create_samples(samples)
        err = 'Sample ID(s) 1 already exist.'
        self.assertEqual(str(context.exception), err)
        # Test if one duplicate ID fails the creation of all samples
        obs = db.read_samples(['5'])
        self.assertDictEqual(obs, {})
        db.delete_samples(['1', '2', '3', '4'])
        db.delete_study(sid)
        db.delete_study(sid2)

    def test_edit_samples(self):
        # Assign properties to a sample and alter its associated study
        sid = db.create_study(title='study')
        db.create_samples([{'id': '1', 'study_ids': [sid]}])
        obs = db.read_samples(['1'])
        exp = {'1': {'is_blank': False, 'barcode': None, 'notes': None,
                     'study_ids': [sid]}}
        self.assertDictEqual(obs, exp)
        sql = """SELECT barcode FROM barcodes.barcode LIMIT 1"""
        barcode = db._con.execute_fetchone(sql)[0]
        sid2 = db.create_study(title='study2')
        db.edit_samples([{'id': '1', 'is_blank': True, 'barcode': barcode,
                          'notes': 'Hi!', 'study_ids': [sid2]}])
        obs = db.read_samples(['1'])
        exp = {'1': {'is_blank': True, 'barcode': barcode, 'notes': 'Hi!',
                     'study_ids': [sid2]}}
        self.assertDictEqual(obs, exp)
        # Attempt to assign an invalid barcode to a sample
        with self.assertRaises(ValueError) as context:
            db.edit_samples([{'id': '1', 'barcode': 'whatever'}])
        err = 'Barcode(s) whatever do not exist.'
        self.assertEqual(str(context.exception), err)
        # Attempt to associate a sample with an invalid study ID
        db.delete_study(sid)
        with self.assertRaises(ValueError) as context:
            db.edit_samples([{'id': '1', 'study_ids': [sid]}])
        err = 'Study ID(s) %s do not exist.' % sid
        self.assertEqual(str(context.exception), err)
        # Attempt to edit a non-existing sample
        db.delete_samples(['1'])
        db.delete_study(sid2)
        with self.assertRaises(ValueError) as context:
            db.edit_samples([{'id': '1', 'is_blank': True}])
        err = 'Sample ID(s) 1 do not exist.'
        self.assertEqual(str(context.exception), err)

    def test_read_samples(self):
        # Read properties and associated study IDs of three samples
        sids = [db.create_study(title='study%s' % x) for x in range(3)]
        sql = """SELECT barcode FROM barcodes.barcode LIMIT 1"""
        barcode = db._con.execute_fetchone(sql)[0]
        samples = [{'id': '1', 'barcode': barcode, 'notes': 'Hi!',
                    'study_ids': [sids[0]]},
                   {'id': '2', 'is_blank': True,
                    'study_ids': [sids[0]]},
                   {'id': '3', 'barcode': barcode, 'notes': 'Hey!',
                    'study_ids': [sids[1], sids[2]]}]
        db.create_samples(samples)
        obs = db.read_samples(['1', '2', '3', '4'])
        exp = {'1': {'is_blank': False, 'barcode': barcode, 'notes': 'Hi!',
                     'study_ids': [sids[0]]},
               '2': {'is_blank': True, 'barcode': None, 'notes': None,
                     'study_ids': [sids[0]]},
               '3': {'is_blank': False, 'barcode': barcode, 'notes': 'Hey!',
                     'study_ids': sorted([sids[1], sids[2]])}}
        self.assertDictEqual(obs, exp)
        db.delete_samples(['1', '2', '3'])
        for sid in sids:
            db.delete_study(sid)

    def test_delete_samples(self):
        # Delete two samples
        sid = db.create_study(title='study')
        samples = [{'id': x, 'study_ids': [sid]} for x in ('1', '2', '3')]
        db.create_samples(samples)
        db._samples_exist(['1', '2', '3'], exist=True)
        db.delete_samples(['1', '2'])
        obs = db.read_samples(['1', '2'])
        self.assertDictEqual(obs, {})
        # Attempt to delete two samples, one of which does not exist
        with self.assertRaises(ValueError) as context:
            db.delete_samples(['1', '3'])
            err = 'Sample ID(s) 1 do not exist.'
            self.assertEqual(str(context.exception), err)
        # Attempt to delete a sample that is associated with a sample plate
        sql = """SELECT plate_type_id FROM pm.plate_type LIMIT 1"""
        ptid = db._con.execute_fetchone(sql)[0]
        spid = db.create_sample_plate('test_plate', ptid)
        splayout = [{'sample_id': '3', 'col': 1, 'row': 1}]
        db.write_sample_plate_layout(spid, splayout)
        with self.assertRaises(ValueError) as context:
            db.delete_samples(['3'])
        err = ('Sample ID(s) 3 cannot be deleted because they are associated '
               'with sample plate(s) %s.' % spid)
        self.assertEqual(str(context.exception), err)
        db.delete_sample_plate(spid)
        db.delete_samples(['3'])
        db.delete_study(sid)

    def test_get_samples_by_study(self):
        # Retrieve samples associated with studies
        sids = [db.create_study(title='study%s' % x) for x in range(3)]
        samples = [{'id': '1', 'study_ids': [sids[0]]},
                   {'id': '2', 'study_ids': [sids[0], sids[1]]},
                   {'id': '3', 'study_ids': [sids[1], sids[2]]}]
        db.create_samples(samples)
        obs = db.get_samples_by_study(sids[0])
        exp = {'1': False, '2': True}
        self.assertDictEqual(obs, exp)
        obs = db.get_samples_by_study(sids[1])
        exp = {'2': True, '3': True}
        self.assertDictEqual(obs, exp)
        obs = db.get_samples_by_study(sids[2])
        exp = {'3': True}
        self.assertDictEqual(obs, exp)
        # Read an empty study
        db.delete_samples(['3'])
        obs = db.get_samples_by_study(sids[2])
        self.assertDictEqual(obs, {})
        # Attempt to read a non-existing study
        db.delete_samples(['1', '2'])
        for sid in sids:
            db.delete_study(sid)
        with self.assertRaises(ValueError) as context:
            db.get_samples_by_study(sids[0])
        err = 'Study ID %s does not exist.' % sids[0]
        self.assertEqual(str(context.exception), err)

    def test_create_sample_plate(self):
        # Create a sample plate
        sql = """SELECT plate_type_id FROM pm.plate_type LIMIT 1"""
        ptid = db._con.execute_fetchone(sql)[0]
        sql = """SELECT email FROM ag.labadmin_users LIMIT 1"""
        email = db._con.execute_fetchone(sql)[0]
        created_on = datetime.datetime.combine(datetime.date.today(),
                                               datetime.time.min)
        spinfo = {'name': 'test_plate',
                  'plate_type_id': ptid,
                  'email': email,
                  'created_on': created_on,
                  'notes': 'Hi!'}
        spid = db.create_sample_plate(**spinfo)
        self.assertGreater(spid, 0)
        obs = db.read_sample_plate(spid)
        self.assertDictEqual(obs, spinfo)
        # Create a sample plate with the default plate type
        spid2 = db.create_sample_plate('test_plate_2', ptid)
        self.assertGreater(spid2, 0)
        obs = db.read_sample_plate(spid2)
        exp = {'name': 'test_plate_2',
               'plate_type_id': ptid,
               'email': None,
               'created_on': None,
               'notes': None}
        self.assertDictEqual(obs, exp)
        db.delete_sample_plate(spid2)
        # Attempt to create a sample plate with a duplicate name
        with self.assertRaises(ValueError) as context:
            db.create_sample_plate('test_plate', ptid)
        err = ('Name \'test_plate\' conflicts with exisiting sample plate %s.'
               % spid)
        self.assertEqual(str(context.exception), err)
        # Attempt to create a sample plate with an invalid email
        with self.assertRaises(ValueError) as context:
            db.create_sample_plate('test_plate_2', ptid, email='not-an-email')
        err = 'Email not-an-email does not exist.'
        self.assertEqual(str(context.exception), err)
        # Attempt to create a sample plate with an invalid plate type
        with self.assertRaises(ValueError) as context:
            db.create_sample_plate('test_plate_2', 12345)
        err = 'Plate type ID 12345 does not exist.'
        self.assertEqual(str(context.exception), err)
        db.delete_sample_plate(spid)

    def test_edit_sample_plate(self):
        # Assign properties to a sample plate
        sql = """SELECT plate_type_id FROM pm.plate_type LIMIT 1"""
        ptid = db._con.execute_fetchone(sql)[0]
        spid = db.create_sample_plate('test_plate', ptid)
        obs = db.read_sample_plate(spid)
        exp = {'name': 'test_plate',
               'plate_type_id': ptid,
               'email': None,
               'created_on': None,
               'notes': None}
        self.assertDictEqual(obs, exp)
        sql = """SELECT email FROM ag.labadmin_users LIMIT 1"""
        email = db._con.execute_fetchone(sql)[0]
        created_on = datetime.datetime(2016, 8, 15, 0, 0)
        spinfo = {'name': 'test_plate',
                  'plate_type_id': ptid,
                  'email': email,
                  'created_on': created_on,
                  'notes': 'Hi!'}
        db.edit_sample_plate(spid, **spinfo)
        obs = db.read_sample_plate(spid)
        self.assertDictEqual(obs, spinfo)
        # Attempt to assign a duplicate name to a sample plate
        spid2 = db.create_sample_plate('test_plate_2', ptid)
        with self.assertRaises(ValueError) as context:
            db.edit_sample_plate(spid, 'test_plate_2', ptid)
        err = ('Name \'test_plate_2\' conflicts with exisiting sample plate %s'
               '.' % spid2)
        self.assertEqual(str(context.exception), err)
        db.delete_sample_plate(spid2)
        # Attempt to assign an invalid email to a sample plate
        with self.assertRaises(ValueError) as context:
            db.edit_sample_plate(spid, 'test_plate', ptid,
                                 email='not-an-email')
        err = 'Email not-an-email does not exist.'
        self.assertEqual(str(context.exception), err)
        # Attempt to edit a sample plate that does not exist
        db.delete_sample_plate(spid)
        with self.assertRaises(ValueError) as context:
            db.edit_sample_plate(spid, **spinfo)
        err = 'Sample plate ID %s does not exist.' % spid
        self.assertEqual(str(context.exception), err)

    def test_read_sample_plate(self):
        # Read properties of a sample plate
        sql = """SELECT plate_type_id FROM pm.plate_type LIMIT 1"""
        ptid = db._con.execute_fetchone(sql)[0]
        sql = """SELECT email FROM ag.labadmin_users LIMIT 1"""
        email = db._con.execute_fetchone(sql)[0]
        created_on = datetime.datetime(2016, 8, 15, 0, 0)
        spinfo = {'name': 'test_plate',
                  'plate_type_id': ptid,
                  'email': email,
                  'created_on': created_on,
                  'notes': 'Hi!'}
        spid = db.create_sample_plate(**spinfo)
        obs = db.read_sample_plate(spid)
        self.assertDictEqual(obs, spinfo)
        # Attempt to read a sample plate that does not exist
        db.delete_sample_plate(spid)
        with self.assertRaises(ValueError) as context:
            db.read_sample_plate(spid)
        err = 'Sample plate ID %s does not exist.' % spid
        self.assertEqual(str(context.exception), err)

    def test_write_sample_plate_layout(self):
        # Populate a sample plate with two samples
        sid = db.create_study(title='study')
        samples = [{'id': x, 'study_ids': [sid]} for x in ('1', '2', '3')]
        db.create_samples(samples)
        sql = """SELECT plate_type_id FROM pm.plate_type LIMIT 1"""
        ptid = db._con.execute_fetchone(sql)[0]
        spid = db.create_sample_plate('test_plate', ptid)
        splayout = [
            {'sample_id': '1', 'col': 1, 'row': 1},
            {'sample_id': '2', 'col': 1, 'row': 2, 'name': 'B'}
        ]
        db.write_sample_plate_layout(spid, splayout)
        obs = db.read_sample_plate_layout(spid)
        exp = [
            {'sample_id': '1', 'col': 1, 'row': 1, 'name': None,
             'notes': None},
            {'sample_id': '2', 'col': 1, 'row': 2, 'name': 'B',
             'notes': None}
        ]
        self.assertListEqual(obs, exp)
        # Clear the exisiting layout and add one sample
        splayout = [{'sample_id': '3', 'col': 1, 'row': 3, 'notes': 'Hi!'}]
        db.write_sample_plate_layout(spid, splayout)
        obs = db.read_sample_plate_layout(spid)
        exp = [{'sample_id': '3', 'col': 1, 'row': 3, 'name': None,
                'notes': 'Hi!'}]
        self.assertListEqual(obs, exp)
        # Attempt to populate a sample plate with a non-existing sample
        splayout = [{'sample_id': '4', 'col': 2, 'row': 1}]
        with self.assertRaises(ValueError) as context:
            db.write_sample_plate_layout(spid, splayout)
        err = 'Sample ID 4 does not exist.'
        self.assertEqual(str(context.exception), err)
        # Attempt to populate a sample plate that does not exist
        db.delete_sample_plate(spid)
        with self.assertRaises(ValueError) as context:
            db.write_sample_plate_layout(spid, splayout)
        err = 'Sample plate ID %s does not exist.' % spid
        self.assertEqual(str(context.exception), err)
        db.delete_samples([x['id'] for x in samples])
        db.delete_study(sid)

    def test_read_sample_plate_layout(self):
        # Read a sample plate's layout containing three sample
        sid = db.create_study(title='study')
        samples = [{'id': x, 'study_ids': [sid]} for x in ('1', '2', '3')]
        db.create_samples(samples)
        sql = """SELECT plate_type_id FROM pm.plate_type LIMIT 1"""
        ptid = db._con.execute_fetchone(sql)[0]
        spid = db.create_sample_plate('test_plate', ptid)
        splayout = [
            {'sample_id': '1', 'col': 1, 'row': 1},
            {'sample_id': '2', 'col': 1, 'row': 2, 'name': 'B'},
            {'sample_id': '3', 'col': 1, 'row': 3, 'notes': 'Hi!'}
        ]
        db.write_sample_plate_layout(spid, splayout)
        obs = db.read_sample_plate_layout(spid)
        exp = [
            {'sample_id': '1', 'col': 1, 'row': 1, 'name': None,
             'notes': None},
            {'sample_id': '2', 'col': 1, 'row': 2, 'name': 'B',
             'notes': None},
            {'sample_id': '3', 'col': 1, 'row': 3, 'name': None,
             'notes': 'Hi!'}
        ]
        self.assertListEqual(obs, exp)
        # Read a sample plate's layout that is clear
        db._clear_sample_plate_layout(spid)
        obs = db.read_sample_plate_layout(spid)
        self.assertListEqual(obs, [])
        # Attempt to read layout of a non-existing sample plate
        db.delete_sample_plate(spid)
        with self.assertRaises(ValueError) as context:
            db.write_sample_plate_layout(spid, splayout)
        err = 'Sample plate ID %s does not exist.' % spid
        self.assertEqual(str(context.exception), err)
        db.delete_samples([x['id'] for x in samples])
        db.delete_study(sid)

    def test_delete_sample_plate(self):
        # Delete a sample plate and its layout
        sql = """SELECT plate_type_id FROM pm.plate_type LIMIT 1"""
        ptid = db._con.execute_fetchone(sql)[0]
        spid = db.create_sample_plate('test_plate', ptid)
        obs = db.read_sample_plate(spid)
        self.assertIsNotNone(obs)
        sid = db.create_study(title='study')
        db.create_samples([{'id': '1', 'study_ids': [sid]}])
        splayout = [{'sample_id': '1', 'col': 1, 'row': 1}]
        db.write_sample_plate_layout(spid, splayout)
        obs = db.read_sample_plate_layout(spid)
        self.assertTrue(obs)
        db.delete_sample_plate(spid)
        with self.assertRaises(ValueError) as context:
            db.read_sample_plate(spid)
        err = 'Sample plate ID %s does not exist.' % spid
        self.assertEqual(str(context.exception), err)
        obs = db._sample_plate_layout_exists(spid)
        self.assertFalse(obs)
        db.delete_samples(['1'])
        db.delete_study(sid)
        # Attempt to delete a sample plate that does not exist
        with self.assertRaises(ValueError) as context:
            db.delete_sample_plate(spid)
        err = 'Sample plate ID %s does not exist.' % spid
        self.assertEqual(str(context.exception), err)

    def test_get_property_options(self):
        # Get available extraction robots
        obs = db.get_property_options("extraction_robot")
        exp = [{'id': 1, 'name': 'HOWE_KF1', 'notes': None},
               {'id': 2, 'name': 'HOWE_KF2', 'notes': None},
               {'id': 3, 'name': 'HOWE_KF3', 'notes': None},
               {'id': 4, 'name': 'HOWE_KF4', 'notes': None}]
        self.assertListEqual(obs, exp)

    def test_get_plate_types(self):
        # Get available plate types
        obs = db.get_plate_types()
        exp = [{'id': 1, 'name': '96-well', 'notes': 'Standard 96-well plate',
                'cols': 12, 'rows': 8}]
        self.assertListEqual(obs, exp)

    def test_get_emails(self):
        # Get available emails
        obs = db.get_emails()
        exp = ['test']
        self.assertListEqual(obs, exp)

    def test_get_sample_plate_ids(self):
        sql = """SELECT plate_type_id FROM pm.plate_type LIMIT 1"""
        ptid = db._con.execute_fetchone(sql)[0]
        spid = db.create_sample_plate('test_plate', ptid)
        obs = db.get_sample_plate_ids()[-1]
        self.assertEqual(obs, spid)
        db.delete_sample_plate(spid)

    def test_get_sample_plate_list(self):
        # Create a sample plate
        sql = """SELECT plate_type_id FROM pm.plate_type LIMIT 1"""
        ptid = db._con.execute_fetchone(sql)[0]
        sql = """SELECT email FROM ag.labadmin_users LIMIT 1"""
        email = db._con.execute_fetchone(sql)[0]
        created_on = datetime.datetime.combine(datetime.date.today(),
                                               datetime.time.min)
        spinfo = {'name': 'test_plate',
                  'plate_type_id': ptid,
                  'email': email,
                  'created_on': created_on,
                  'notes': 'A test plate'}
        spid = db.create_sample_plate(**spinfo)
        sid = db.create_study(title='test_study')
        samples = [{'id': x, 'study_ids': [sid]} for x in ('1', '2', '3')]
        db.create_samples(samples)
        splayout = [{'sample_id': str(x), 'col': 1, 'row': x}
                    for x in (1, 2, 3)]
        db.write_sample_plate_layout(spid, splayout)
        obs = db.get_sample_plate_list()[-1]
        exp = {'id': spid,
               'name': 'test_plate',
               'type': ['96-well', 96],
               'person': email,
               'date': created_on.strftime('%m/%d/%Y'),
               'fill': [3, 0.031],
               'study': [1, sid, None, 'test_study']}
        self.assertDictEqual(obs, exp)
        db.delete_sample_plate(spid)
        db.delete_samples(['1', '2', '3'])
        db.delete_study(sid)


if __name__ == "__main__":
    main()<|MERGE_RESOLUTION|>--- conflicted
+++ resolved
@@ -272,58 +272,6 @@
         obs = db.get_ag_barcode_details(['000018046'])
         ag_login_id = '0060a301-e5bf-6a4e-e050-8a800c5d49b7'
         exp = {'000018046': {
-<<<<<<< HEAD
-               'ag_kit_barcode_id': '0060a301-e5c1-6a4e-e050-8a800c5d49b7',
-               'verification_email_sent': 'n',
-               'pass_reset_code': None,
-               'vioscreen_status': 3,
-               'sample_barcode_file': '000018046.jpg',
-               'environment_sampled': None,
-               'supplied_kit_id': 'tst_nVEyP',
-               'withdrawn': None,
-               'kit_verified': 'y',
-               'city': 'REMOVED',
-               'ag_kit_id': '0060a301-e5c0-6a4e-e050-8a800c5d49b7',
-               'zip': 'REMOVED',
-               'ag_login_id': '0060a301-e5bf-6a4e-e050-8a800c5d49b7',
-               'state': 'REMOVED',
-               'results_ready': 'Y',
-               'moldy': 'N',
-               # The key 'registered_on' is a time stamp when the database is
-               # created. It is unique per deployment.
-               # 'registered_on': datetime.datetime(2016, 8, 17, 10, 47, 2,
-               #                                   713292),
-               'participant_name': 'REMOVED-0',
-               'kit_password': ('$2a$12$LiakUCHOpAMvEp9Wxehw5OIlD/TIIP0Bs3blw'
-                                '18ePcmKHWWAePrQ.'),
-               'deposited': False,
-               'sample_date': datetime.date(2014, 8, 13),
-               'email': 'REMOVED',
-               'print_results': False,
-               'open_humans_token': None,
-               'elevation': 0.0,
-               'refunded': None,
-               'other_text': 'REMOVED',
-               'barcode': '000018046',
-               'swabs_per_kit': 1L,
-               'kit_verification_code': '60260',
-               'latitude': 0.0,
-               'cannot_geocode': None,
-               'address': 'REMOVED',
-               'date_of_last_email': datetime.date(2014, 8, 15),
-               'site_sampled': 'Stool',
-               'name': 'REMOVED',
-               'sample_time': datetime.time(11, 15),
-               'notes': 'REMOVED',
-               'overloaded': 'N',
-               'longitude': 0.0,
-               'pass_reset_time': None,
-               'country': 'REMOVED',
-               'survey_id': '084532330aca5885',
-               'other': 'N',
-               'sample_barcode_file_md5': None
-               }}
-=======
                 'ag_kit_barcode_id': '0060a301-e5c1-6a4e-e050-8a800c5d49b7',
                 'verification_email_sent': 'n',
                 'pass_reset_code': None,
@@ -375,7 +323,6 @@
         }}
         participant_names = db.ut_get_participant_names_from_ag_login_id(
             ag_login_id)
->>>>>>> 66eff37b
         for key in obs:
             del(obs[key]['registered_on'])
             # only look at those fields, that are not subject to scrubbing
