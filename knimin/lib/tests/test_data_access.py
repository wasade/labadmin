--- conflicted
+++ resolved
@@ -337,7 +337,21 @@
             self.assertEqual({k: obs[key][k] for k in exp[key]}, exp[key])
             self.assertIn(obs[key]['participant_name'], participant_names)
 
-<<<<<<< HEAD
+    def test_list_ag_surveys(self):
+        truth = [(-1, 'Personal Information', True),
+                 (-2, 'Pet Information', True),
+                 (-3, 'Fermented Foods', True),
+                 (-4, 'Surfers', True),
+                 (-5, 'Personal_Microbiome', True)]
+        self.assertItemsEqual(db.list_ag_surveys(), truth)
+
+        truth = [(-1, 'Personal Information', False),
+                 (-2, 'Pet Information', True),
+                 (-3, 'Fermented Foods', False),
+                 (-4, 'Surfers', True),
+                 (-5, 'Personal_Microbiome', False)]
+        self.assertItemsEqual(db.list_ag_surveys([-2, -4]), truth)
+
     # - PlateMapper functions tests - #
     def test_get_studies(self):
         obs = db.get_studies()
@@ -984,22 +998,6 @@
     #     db.delete_sample_plate(spid)
     #     db.delete_samples(['1', '2', '3'])
     #     db.delete_study(sid)
-=======
-    def test_list_ag_surveys(self):
-        truth = [(-1, 'Personal Information', True),
-                 (-2, 'Pet Information', True),
-                 (-3, 'Fermented Foods', True),
-                 (-4, 'Surfers', True),
-                 (-5, 'Personal_Microbiome', True)]
-        self.assertItemsEqual(db.list_ag_surveys(), truth)
-
-        truth = [(-1, 'Personal Information', False),
-                 (-2, 'Pet Information', True),
-                 (-3, 'Fermented Foods', False),
-                 (-4, 'Surfers', True),
-                 (-5, 'Personal_Microbiome', False)]
-        self.assertItemsEqual(db.list_ag_surveys([-2, -4]), truth)
->>>>>>> 83a76997
 
 
 if __name__ == "__main__":
