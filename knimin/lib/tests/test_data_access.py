from unittest import TestCase, main
from os.path import join, dirname, realpath
from six import StringIO
from functools import partial
from traceback import format_exc
import datetime

import pandas as pd

from knimin import db
from knimin.lib.constants import ebi_remove


class TestDataAccess(TestCase):
    ext_survey_fp = join(dirname(realpath(__file__)), '..', '..', 'tests',
                         'data', 'external_survey_data.csv')

    def setUp(self):
        # Make sure vioscreen survey exists in DB
        try:
            db.add_external_survey('Vioscreen', 'FFQ', 'http://vioscreen.com')
        except ValueError:
            pass

        self._clean_up_funcs = []

    def tearDown(self):
        db._clear_table('external_survey_answers', 'ag')
        db._revert_ready(['000023299'])
        for f in self._clean_up_funcs:
            try:
                f()
            except Exception as e:
                print("Database clean-up failed. Downstream tests might be "
                      "affected by this! Reason: %s" % format_exc(e))

    def _create_test_data_targeted_plate(self):
        # Create a study
        db.create_study(9999, title='LabAdmin test project', alias='LTP',
                        jira_id='KL9999')
        self._clean_up_funcs.append(partial(db.delete_study, 9999))

        # Create some sample plates
        pt = db.get_plate_types()[0]
        plate_id = db.create_sample_plate('Test plate', pt['id'], 'test',
                                          [9999])
        self._clean_up_funcs.insert(
            0, partial(db.delete_sample_plate, plate_id))
        plate_id_2 = db.create_sample_plate('Test plate 2', pt['id'], 'test',
                                            [9999])
        self._clean_up_funcs.insert(
            0, partial(db.delete_sample_plate, plate_id_2))

        # Plate some samples
        # Add samples to the study
        samples = ['9999.Sample_1', '9999.Sample_2', '9999.Sample_3',
                   '9999.Sample_3']
        db.set_study_samples(9999, samples)

        # Create the layout
        layout = []
        row = []
        for i in range(pt['rows']):
            for j in range(pt['cols']):
                row.append({'sample_id': None, 'name': None, 'notes': None})
            layout.append(row)
            row = []
        layout[0][0]['sample_id'] = samples[0]
        layout[0][1]['sample_id'] = samples[1]
        layout[0][2]['sample_id'] = samples[2]
        db.write_sample_plate_layout(plate_id, layout)
        layout[0][3]['sample_id'] = samples[3]
        db.write_sample_plate_layout(plate_id_2, layout)

        # Create DNA plates
        dna_plate_ids = db.extract_sample_plates(
            [plate_id, plate_id_2], 'test', 'HOWE_KF1', 'PM16B11', '108379Z')
        for p_id in dna_plate_ids:
            self._clean_up_funcs.insert(
                0, partial(db.delete_dna_plate, p_id))

        # Create the target gene plates
        plate_links = [
            {'dna_plate_id': dna_plate_ids[0], 'primer_plate_id': 1},
            {'dna_plate_id': dna_plate_ids[1], 'primer_plate_id': 2}]
        targeted_plate_ids = db.prepare_targeted_libraries(
            plate_links, 'test', 'ROBE', '208484Z', '108364Z', '14459',
            'RNBD9959')

        for p_id in targeted_plate_ids:
            self._clean_up_funcs.insert(
                0, partial(db.delete_targeted_plate, p_id))

        return targeted_plate_ids

    def test_pulldown_third_party(self):
        # Add survey answers
        with open(self.ext_survey_fp, 'rU') as f:
            obs = db.store_external_survey(
                f, 'Vioscreen', separator=',', survey_id_col='SubjectId',
                trim='-160')
        self.assertEqual(obs, 3)

        barcodes = ['000029429', '000018046', '000023299', '000023300']
        # Test without third party
        obs, _ = db.pulldown(barcodes)

        # Parse the metadata into a pandas dataframe to test some invariants
        # This tests does not ensure that the columns have the exact value
        # but at least ensure that the contents looks as expected
        survey_df = pd.read_csv(
            StringIO(obs[1]), delimiter='\t', dtype=str, encoding='utf-8')
        survey_df.set_index('sample_name', inplace=True, drop=True)

        # Make sure that the prohibited columns from EBI are not in the
        # pulldown
        self.assertEqual(set(survey_df.columns).intersection(ebi_remove),
                         set())

        freq_accepted_vals = {
            'Never', 'Rarely (a few times/month)',
            'Regularly (3-5 times/week)', 'Occasionally (1-2 times/week)',
            'Unspecified', 'Daily'}

        freq_cols = ['ALCOHOL_FREQUENCY', 'PROBIOTIC_FREQUENCY',
                     'ONE_LITER_OF_WATER_A_DAY_FREQUENCY', 'POOL_FREQUENCY',
                     'FLOSSING_FREQUENCY', 'COSMETICS_FREQUENCY']

        for col in freq_cols:
            vals = set(survey_df[col])
            self.assertTrue(all([x in freq_accepted_vals for x in vals]))

        # This astype is making sure that the values in the BMI column are
        # values that can be casted to float.
        survey_df[survey_df.BMI != 'Unspecified'] .BMI.astype(float)

        body_product_values = set(survey_df.BODY_PRODUCT)
        self.assertTrue(all([x.startswith('UBERON') or x == 'Unspecified'
                             for x in body_product_values]))

        survey = obs[1]
        self.assertFalse('VIOSCREEN' in survey)

        obs, _ = db.pulldown(barcodes, blanks=['BLANK.01'])
        survey = obs[1]
        self.assertFalse('VIOSCREEN' in survey)
        self.assertTrue('BLANK.01' in survey)

        # Test with third party
        obs, _ = db.pulldown(barcodes, external=['Vioscreen'])
        survey = obs[1]
        self.assertTrue('VIOSCREEN' in survey)

        obs, _ = db.pulldown(barcodes, blanks=['BLANK.01'],
                             external=['Vioscreen'])
        survey = obs[1]
        self.assertTrue('VIOSCREEN' in survey)
        self.assertTrue('BLANK.01' in survey)

    def test_check_consent(self):
        consent, fail = db.check_consent(['000027561', '000001124', '0000000'])
        self.assertEqual(consent, ['000027561'])
        self.assertEqual(fail, {'0000000': 'Not an AG barcode',
                                '000001124': 'Sample not logged'})

    def test_get_unconsented(self):
        obs = db.get_unconsented()
        # we don't know the actual number independent of DB version, but we can
        # assume that we have a certain amount of those barcodes.
        self.assertTrue(len(obs) >= 100)

        # we cannot know which barcodes are unconsented without executing the
        # db function itself. Thus, for unit tests, we should only check data
        # types.
        self.assertTrue(obs[0][0].isdigit())
        self.assertTrue(isinstance(obs[0][1], datetime.date))
        self.assertTrue(isinstance(obs[0][2], str))

    def test_search_kits(self):
        # obtain current test data from DB
        ag_login_id = 'd8592c74-7cf9-2135-e040-8a80115d6401'
        kits = db.get_kit_info_by_login(ag_login_id)

        # check if ag_login_id is regain with supplied_kit_id
        obs = db.search_kits(kits[0]['supplied_kit_id'])
        self.assertEqual([ag_login_id], obs)

        # check if kit_id is found by search
        obs = db.search_kits('e1934dfe-8537-6dce-e040-8a80115d2da9')
        self.assertEqual(['e1934ceb-6e92-c36a-e040-8a80115d2d64'], obs)

        # check that a non existing kit is not found
        obs = db.search_kits('990001124')
        self.assertEqual([], obs)

    def test_get_barcodes_with_results(self):
        obs = db.get_barcodes_with_results()
        exp = ['000023299']
        self.assertEqual(obs, exp)

    def test_mark_results_ready(self):
        db._revert_ready(['000023299'])
        obs = db.get_ag_barcode_details(['000001072', '000023299'])
        self.assertEqual(obs['000023299']['results_ready'], None)
        self.assertEqual(obs['000001072']['results_ready'], 'Y')

        obs = db.mark_results_ready(['000001072', '000023299'], debug=True)
        self.assertEqual(obs['new_bcs'], ('000023299', ))
        self.assertEqual(obs['mail']['mimetext']['To'],
                         'americangut@gmail.com')
        self.assertEqual(obs['mail']['mimetext']['From'], '')
        self.assertEqual(obs['mail']['mimetext']['Subject'],
                         'Your American/British Gut results are ready')
        # don't compare name, since it is scrubbed to random chars
        self.assertEqual(obs['mail']['recipients'][0],
                         'americangut@gmail.com')

        obs = db.get_ag_barcode_details(['000001072', '000023299'])
        self.assertEqual(obs['000023299']['results_ready'], 'Y')
        self.assertEqual(obs['000001072']['results_ready'], 'Y')

    def test_get_access_levels_user(self):
        # insert a fresh new user into DB.
        email = 'testmail@testdomain.com'
        password = ('$2a$10$2.6Y9HmBqUFmSvKCjWmBte70'
                    'WF.zd3h4VqbhLMQK1xP67Aj3rei86')
        sql = """INSERT INTO ag.labadmin_users (email, password)
                 VALUES (%s, %s)"""
        db._con.execute(sql, [email, password])

        obs = db.get_access_levels_user(email)
        self.assertItemsEqual(obs, [])

        db.alter_access_levels(email, [1, 6])
        obs = db.get_access_levels_user(email)
        self.assertItemsEqual(obs, [[1, 'Barcodes'], [6, 'Search']])

        db.alter_access_levels(email, [])
        obs = db.get_access_levels_user(email)
        self.assertItemsEqual(obs, [])

        # Remove test user from DB.
        sql = """DELETE FROM ag.labadmin_users WHERE email=%s"""
        db._con.execute(sql, [email])

    def test_get_users(self):
        obs = db.get_users()
        exp = 'test'
        self.assertIn(exp, obs)

    def test_get_access_levels(self):
        obs = db.get_access_levels()
        exp = [[1, 'Barcodes'], [2, 'AG kits'], [3, 'Scan Barcodes'],
               [4, 'External surveys'], [5, 'Metadata Pulldown'],
               [6, 'Search'], [7, 'Admin']]
        self.assertEqual(obs, exp)

    def test_participant_names(self):
        obs = db.participant_names()
        self.assertTrue(len(obs) >= 8237)
        self.assertIn('000027561', map(lambda x: x[0], obs))

    def test_search_barcodes(self):
        obs = db.search_barcodes('000001124')
        self.assertEqual(obs, ['d8592c74-7c27-2135-e040-8a80115d6401'])

        ag_login_id = "d8592c74-9491-2135-e040-8a80115d6401"
        names = db.ut_get_participant_names_from_ag_login_id(ag_login_id)

        obs = []
        for name in names:
            obs.extend(db.search_barcodes(name))
        self.assertTrue(ag_login_id in obs)

    def test_getAGBarcodeDetails(self):
        obs = db.getAGBarcodeDetails('000018046')
        exp = {'status': 'Received',
               'ag_kit_id': '0060a301-e5c0-6a4e-e050-8a800c5d49b7',
               'barcode': '000018046',
               'environment_sampled': None,
               # 'name': 'REMOVED',
               'ag_kit_barcode_id': '0060a301-e5c1-6a4e-e050-8a800c5d49b7',
               'sample_time': datetime.time(11, 15),
               # 'notes': 'REMOVED',
               'overloaded': 'N',
               'withdrawn': None,  # 'email': 'REMOVED',
               'other': 'N',
               # 'deposited': False,
               # 'participant_name': 'REMOVED-0',
               'refunded': None, 'moldy': 'N',
               'sample_date': datetime.date(2014, 8, 13),
               'date_of_last_email': datetime.date(2014, 8, 15),
               # 'other_text': 'REMOVED',
               'site_sampled': 'Stool'}
        # only look at those fields, that are not subject to scrubbing
        self.assertEqual({k: obs[k] for k in exp}, exp)

    def test_get_barcode_info_by_kit_id(self):
        obs = db.get_barcode_info_by_kit_id(
            '0060a301-e5c0-6a4e-e050-8a800c5d49b7')[0]
        exp = {'ag_kit_id': '0060a301-e5c0-6a4e-e050-8a800c5d49b7',
               'environment_sampled': None,
               'sample_time': datetime.time(11, 15),
               # 'notes': 'REMOVED',
               'barcode': '000018046',
               'results_ready': 'Y',
               'refunded': None,
               # 'participant_name': 'REMOVED-0',
               'ag_kit_barcode_id': '0060a301-e5c1-6a4e-e050-8a800c5d49b7',
               'sample_date': datetime.date(2014, 8, 13),
               'withdrawn': None,
               'site_sampled': 'Stool'}
        # only look at those fields, that are not subject to scrubbing
        self.assertEqual({k: obs[k] for k in exp}, exp)

    def test_getHumanParticipants(self):
        i = "d8592c74-9694-2135-e040-8a80115d6401"
        res = db.getHumanParticipants(i)
        # we can't compare to scrubbed participant names, thus we only check
        # number of names.
        self.assertTrue(len(res) >= 4)

    def test_getHumanParticipantsNotPresent(self):
        i = '00000000-0000-0000-0000-000000000000'
        res = db.getHumanParticipants(i)
        self.assertEqual(res, [])

    def test_getAnimalParticipants(self):
        i = "ed5ab96f-fe3b-ead5-e040-8a80115d1c4b"
        res = db.getAnimalParticipants(i)
        # we can't compare to scrubbed participant names, thus we only check
        # number of names.
        self.assertTrue(len(res) == 1)

    def test_getAnimalParticipantsNotPresent(self):
        i = "00711b0a-67d6-0fed-e050-8a800c5d7570"
        res = db.getAnimalParticipants(i)
        self.assertEqual(res, [])

    def test_get_ag_barcode_details(self):
        obs = db.get_ag_barcode_details(['000018046'])
        ag_login_id = '0060a301-e5bf-6a4e-e050-8a800c5d49b7'
        exp = {'000018046': {
               'ag_kit_barcode_id': '0060a301-e5c1-6a4e-e050-8a800c5d49b7',
               'verification_email_sent': 'n',
               'pass_reset_code': None,
               'vioscreen_status': 3,
               'sample_barcode_file': '000018046.jpg',
               'environment_sampled': None,
               'supplied_kit_id': db.ut_get_supplied_kit_id(ag_login_id),
               'withdrawn': None,
               'kit_verified': 'y',
               # 'city': 'REMOVED',
               'ag_kit_id': '0060a301-e5c0-6a4e-e050-8a800c5d49b7',
               # 'zip': 'REMOVED',
               'ag_login_id': ag_login_id,
               # 'state': 'REMOVED',
               'results_ready': 'Y',
               'moldy': 'N',
               # The key 'registered_on' is a time stamp when the database is
               # created. It is unique per deployment.
               # 'registered_on': datetime.datetime(2016, 8, 17, 10, 47, 2,
               #                                   713292),
               # 'kit_password': ('$2a$10$2.6Y9HmBqUFmSvKCjWmBte70WF.zd3h4Vqb'
               #                  'hLMQK1xP67Aj3rei86'),
               # 'deposited': False,
               'sample_date': datetime.date(2014, 8, 13),
               # 'email': 'REMOVED',
               'print_results': False,
               'open_humans_token': None,
               # 'elevation': 0.0,
               'refunded': None,
               # 'other_text': 'REMOVED',
               'barcode': '000018046',
               'swabs_per_kit': 1L,
               # 'kit_verification_code': '60260',
               # 'latitude': 0.0,
               'cannot_geocode': None,
               # 'address': 'REMOVED',
               'date_of_last_email': datetime.date(2014, 8, 15),
               'site_sampled': 'Stool',
               # 'name': 'REMOVED',
               'sample_time': datetime.time(11, 15),
               # 'notes': 'REMOVED',
               'overloaded': 'N',
               # 'longitude': 0.0,
               'pass_reset_time': None,
               # 'country': 'REMOVED',
               'survey_id': '084532330aca5885',
               'other': 'N',
               'sample_barcode_file_md5': None}}
        participant_names = db.ut_get_participant_names_from_ag_login_id(
            ag_login_id)
        for key in obs:
            del(obs[key]['registered_on'])
            # only look at those fields, that are not subject to scrubbing
            self.assertEqual({k: obs[key][k] for k in exp[key]}, exp[key])
            self.assertIn(obs[key]['participant_name'], participant_names)

    def test_list_ag_surveys(self):
        truth = [(-1, 'Personal Information', True),
                 (-2, 'Pet Information', True),
                 (-3, 'Fermented Foods', True),
                 (-4, 'Surfers', True),
                 (-5, 'Personal_Microbiome', True)]
        self.assertItemsEqual(db.list_ag_surveys(), truth)

        truth = [(-1, 'Personal Information', False),
                 (-2, 'Pet Information', True),
                 (-3, 'Fermented Foods', False),
                 (-4, 'Surfers', True),
                 (-5, 'Personal_Microbiome', False)]
        self.assertItemsEqual(db.list_ag_surveys([-2, -4]), truth)

    # - PlateMapper functions tests - #
    def test_get_studies(self):
        obs = db.get_studies()
        self.assertEqual(obs, [])

        db.create_study(9999, 'LabAdmin test project', 'LTP', 'KL9999')
        self._clean_up_funcs.append(partial(db.delete_study, 9999))

        # Cast the DictCursor list to a dict list so assertEqual works
        obs = map(dict, db.get_studies())
        exp = [{'study_id': 9999, 'title': 'LabAdmin test project',
               'alias': 'LTP', 'jira_id': 'KL9999'}]
        self.assertEqual(obs, exp)

        db.create_study(9998, 'Understanding the Cannabis Microbiome',
                        'Cannabis Soils', 'KL9999998')
        self._clean_up_funcs.append(partial(db.delete_study, 9998))

        obs = map(dict, db.get_studies())
        exp = [{'study_id': 9998,
                'title': 'Understanding the Cannabis Microbiome',
                'alias': 'Cannabis Soils', 'jira_id': 'KL9999998'},
               {'study_id': 9999, 'title': 'LabAdmin test project',
                'alias': 'LTP', 'jira_id': 'KL9999'}]
        self.assertEqual(obs, exp)

    def test_study_exists(self):
        with self.assertRaises(ValueError) as ctx:
            db._study_exists(9999)
        self.assertEqual(ctx.exception.message,
                         "Study ID 9999 does not exist.")

        db.create_study(9999, 'LabAdmin test project', 'LTP', 'KL9999')
        self._clean_up_funcs.append(partial(db.delete_study, 9999))
        db._study_exists(9999)

    def test_study_is_unique(self):
        db._study_is_unique(9999, 'LabAdmin test project')

        db.create_study(9999, 'LabAdmin test project', 'LTP', 'KL9999')
        self._clean_up_funcs.append(partial(db.delete_study, 9999))

        db._study_is_unique(10318, 'Fake LabAdmin test project')
        db._study_is_unique(9999, 'LabAdmin test project', skip_id=9999)
        with self.assertRaises(ValueError) as ctx:
            db._study_is_unique(9999, 'LabAdmin test project')
        self.assertEqual(
            ctx.exception.message,
            "Study (9999, LabAdmin test project) conflicts with studies 9999")

        db._study_is_unique(9999, 'Fake LabAdmin test project', skip_id=9999)
        with self.assertRaises(ValueError) as ctx:
            db._study_is_unique(9999, 'Fake LabAdmin test project')
        self.assertEqual(
            ctx.exception.message,
            "Study (9999, Fake LabAdmin test project) conflicts "
            "with studies 9999")

        with self.assertRaises(ValueError) as ctx:
            db._study_is_unique(10318, 'LabAdmin test project')
        self.assertEqual(
            ctx.exception.message,
            "Study (10318, LabAdmin test project) conflicts with studies 9999")

    def test_create_study(self):
        # Test success
        db.create_study(9999, 'LabAdmin test project', 'LTP', 'KL9999')
        self._clean_up_funcs.append(partial(db.delete_study, 9999))
        obs = db.read_study(9999)
        exp = {'study_id': 9999, 'title': 'LabAdmin test project',
               'alias': 'LTP', 'jira_id': 'KL9999'}
        self.assertEqual(obs, exp)

        # Test failures
        with self.assertRaises(ValueError) as ctx:
            db.create_study(9999, 'LabAdmin test project 2', 'LTP', 'KL9999')
        self.assertEqual(
            ctx.exception.message,
            "Study (9999, LabAdmin test project 2) conflicts with "
            "studies 9999")

    def test_edit_study(self):
        # Test success
        db.create_study(9999, 'LabAdmin test project', 'LTP', 'KL9999')
        self._clean_up_funcs.append(partial(db.delete_study, 9999))
        obs = db.read_study(9999)
        exp = {'study_id': 9999, 'title': 'LabAdmin test project',
               'alias': 'LTP', 'jira_id': 'KL9999'}
        self.assertEqual(obs, exp)
        db.edit_study(9999, title='Test study 2', alias='the study')
        obs = db.read_study(9999)
        exp = {'study_id': 9999, 'title': 'Test study 2',
               'alias': 'the study', 'jira_id': 'KL9999'}
        self.assertEqual(obs, exp)

        # Test success changing only one of the values
        db.edit_study(9999, title='LabAdmin test project')
        obs = db.read_study(9999)
        exp = {'study_id': 9999, 'title': 'LabAdmin test project',
               'alias': 'the study', 'jira_id': 'KL9999'}
        self.assertEqual(obs, exp)

        db.edit_study(9999, alias='LTP')
        obs = db.read_study(9999)
        exp = {'study_id': 9999, 'title': 'LabAdmin test project',
               'alias': 'LTP', 'jira_id': 'KL9999'}
        self.assertEqual(obs, exp)

        # Test error no parameters
        with self.assertRaises(ValueError) as ctx:
            db.edit_study(9999)
        self.assertEqual(ctx.exception.message,
                         "At least one of title or alias should be provided")

        # Test error duplicated title
        db.create_study(9998, 'LabAdmin Test Project 2', 'LTP2', 'KL29998')
        self._clean_up_funcs.append(partial(db.delete_study, 9998))
        with self.assertRaises(ValueError) as ctx:
            db.edit_study(9998, title='LabAdmin test project')
        self.assertEqual(ctx.exception.message,
                         "Study (9998, LabAdmin test project) conflicts with "
                         "studies 9999")

        # Test error study does not exist
        with self.assertRaises(ValueError) as ctx:
            db.edit_study(0, title='LTP')
        self.assertEqual(ctx.exception.message, "Study ID 0 does not exist.")

    def test_read_study(self):
        # Read properties of a study
        db.create_study(9999, title='LabAdmin test project',
                        alias='LTP', jira_id='KL9999')
        self._clean_up_funcs.append(partial(db.delete_study, 9999))
        obs = db.read_study(9999)
        exp = {'study_id': 9999, 'title': 'LabAdmin test project',
               'alias': 'LTP', 'jira_id': 'KL9999'}
        self.assertEqual(obs, exp)

        # Attempt to read properties of a non-existing study
        with self.assertRaises(ValueError) as ctx:
            db.read_study(0)
        self.assertEqual(ctx.exception.message,
                         'Study ID 0 does not exist.')

    def test_delete_study(self):
        # Delete a study without samples
        db.create_study(9999, title='LabAdmin test project',
                        alias='LTP', jira_id='KL9999')
        db.delete_study(9999)
        # Check that the study has been deleted by trying to delete it again
        with self.assertRaises(ValueError) as ctx:
            db.delete_study(9999)
        self.assertEqual(ctx.exception.message,
                         'Study ID 9999 does not exist.')

        # Delete a study with three samples associated
        db.create_study(9999, title='LabAdmin test project',
                        alias='LTP', jira_id='KL9999')
        db.set_study_samples(9999, ['9999.sample1', '9999.sample2',
                                    '9999.sample3'])
        db.delete_study(9999)
        with self.assertRaises(ValueError) as ctx:
            db.delete_study(9999)
        self.assertEqual(ctx.exception.message,
                         'Study ID 9999 does not exist.')

        # Raises an error when trying to delete a study with samples plated
        db.create_study(9999, title='LabAdmin test project',
                        alias='LTP', jira_id='KL9999')
        self._clean_up_funcs.append(partial(db.delete_study, 9999))
        # Add samples to the study
        samples = ['9999.Sample_1', '9999.Sample_2', '9999.Sample_3']
        db.set_study_samples(9999, samples)

        # Create a plate
        pt = db.get_plate_types()[0]
        plate_id = db.create_sample_plate('Test plate', pt['id'],
                                          'test', [9999])
        self._clean_up_funcs.insert(
            0, partial(db.delete_sample_plate, plate_id))
        # Create the layout
        layout = []
        row = []
        for i in range(pt['rows']):
            for j in range(pt['cols']):
                row.append({'sample_id': None, 'name': None, 'notes': None})
            layout.append(row)
            row = []
        layout[0][0]['sample_id'] = samples[0]
        layout[0][1]['sample_id'] = samples[1]
        layout[0][2]['sample_id'] = samples[2]
        db.write_sample_plate_layout(plate_id, layout)

        with self.assertRaises(ValueError) as ctx:
            db.delete_study(9999)
        self.assertEqual(ctx.exception.message,
                         "Can't remove study 9999, samples have been plated. "
                         "Try removing the plates first.")

    def test_set_study_samples(self):
        # Create a study
        db.create_study(9999, title='LabAdmin test project', alias='LTP',
                        jira_id='KL9999')
        self._clean_up_funcs.append(partial(db.delete_study, 9999))

        # Add samples to an empty study
        samples = ['9999.sample1', '9999.sample2']
        db.set_study_samples(9999, samples)
        obs = db.get_study_samples(9999)
        self.assertItemsEqual(obs, samples)

        # Add more samples
        samples.append('9999.sample3')
        db.set_study_samples(9999, samples)
        obs = db.get_study_samples(9999)
        self.assertItemsEqual(obs, samples)

        # Remove one sample
        samples.remove('9999.sample3')
        db.set_study_samples(9999, samples)
        obs = db.get_study_samples(9999)
        self.assertItemsEqual(obs, samples)

        # Try to remove a sample that has been plated
        # Create a plate
        pt = db.get_plate_types()[0]
        plate_id = db.create_sample_plate('Test plate', pt['id'],
                                          'test', [9999])
        self._clean_up_funcs.insert(
            0, partial(db.delete_sample_plate, plate_id))
        # Create the layout
        layout = []
        row = []
        for i in range(pt['rows']):
            for j in range(pt['cols']):
                row.append({'sample_id': None, 'name': None, 'notes': None})
            layout.append(row)
            row = []
        layout[0][0]['sample_id'] = '9999.sample1'
        layout[0][1]['sample_id'] = '9999.sample2'
        db.write_sample_plate_layout(plate_id, layout)

        with self.assertRaises(ValueError) as ctx:
            db.delete_study(9999)
        self.assertEqual(ctx.exception.message,
                         "Can't remove study 9999, samples have been plated. "
                         "Try removing the plates first.")

        # Try to add samples to a study that does not exist
        with self.assertRaises(ValueError) as ctx:
            db.set_study_samples(9998, ['9998.sample1', '9998.sample2'])
        self.assertEqual(ctx.exception.message,
                         'Study ID 9998 does not exist.')

    def test_get_study_plated_samples(self):
        # Create a study
        db.create_study(9999, title='LabAdmin test project', alias='LTP',
                        jira_id='KL9999')
        self._clean_up_funcs.append(partial(db.delete_study, 9999))

        # Retrieve plated samples from an empty study
        self.assertEqual(db.get_study_plated_samples(9999), {})

        # Retrieve plated samples from a study with no samples plated
        db.set_study_samples(
            9999, ['9999.sample1', '9999.sample2', '9999.sample3'])
        self.assertEqual(db.get_study_plated_samples(9999), {})

        # Put samples in a couple of plates
        # Create a plate
        pt = db.get_plate_types()[0]
        plate_id = db.create_sample_plate('Test plate', pt['id'],
                                          'test', [9999])
        self._clean_up_funcs.insert(
            0, partial(db.delete_sample_plate, plate_id))
        plate_id_2 = db.create_sample_plate('Test plate 2', pt['id'],
                                            'test', [9999])
        self._clean_up_funcs.insert(
            0, partial(db.delete_sample_plate, plate_id_2))
        # Create the layout
        layout = []
        row = []
        for i in range(pt['rows']):
            for j in range(pt['cols']):
                row.append({'sample_id': None, 'name': None, 'notes': None})
            layout.append(row)
            row = []
        layout[0][0]['sample_id'] = '9999.sample1'
        layout[0][1]['sample_id'] = '9999.sample2'
        layout[0][2]['sample_id'] = '9999.sample1'
        db.write_sample_plate_layout(plate_id, layout)
        layout[0][1]['sample_id'] = '9999.sample3'
        db.write_sample_plate_layout(plate_id_2, layout)

        exp = {plate_id: ['9999.sample1', '9999.sample2'],
               plate_id_2: ['9999.sample1', '9999.sample3']}
        self.assertEqual(db.get_study_plated_samples(9999), exp)

        # Try to get plated samples from a study that does not exist
        with self.assertRaises(ValueError) as ctx:
            db.get_study_plated_samples(9998)
        self.assertEqual(ctx.exception.message,
                         'Study ID 9998 does not exist.')

    def test_get_study_samples(self):
        # Create a study
        db.create_study(9999, title='LabAdmin test project', alias='LTP',
                        jira_id='KL9999')
        self._clean_up_funcs.append(partial(db.delete_study, 9999))

        # Retrieve samples from an empty study
        self.assertEqual(db.get_study_samples(9999), [])

        # Retrieve samples
        samples = ['9999.sample1', '9999.sample2']
        db.set_study_samples(9999, samples)
        obs = db.get_study_samples(9999)
        self.assertItemsEqual(obs, samples)

        # Try to access to a study that doesn't exist
        with self.assertRaises(ValueError) as ctx:
            db.get_study_samples(9998)
        self.assertEqual(ctx.exception.message,
                         'Study ID 9998 does not exist.')

    def test_sample_plate_name_exists(self):
        self.assertFalse(db.sample_plate_name_exists('Test plate'))
        # Create a study
        db.create_study(9999, title='LabAdmin test project',
                        alias='LTP', jira_id='KL9999')
        # Create a new plate
        # Magic number 0 -> we just want to get on plate type, so whatever
        # is first works for us
        pt_id = db.get_plate_types()[0]['id']
        plate_id = db.create_sample_plate('Test plate', pt_id, 'test', [9999])
        self._clean_up_funcs.append(partial(db.delete_sample_plate, plate_id))
        self._clean_up_funcs.append(partial(db.delete_study, 9999))
        self.assertTrue(db.sample_plate_name_exists('Test plate'))
        self.assertFalse(db.sample_plate_name_exists('Test plate 2'))

    def test_create_sample_plate(self):
        # Create a study
        db.create_study(9999, title='LabAdmin test project',
                        alias='LTP', jira_id='KL9999')
        # Magic number 0 -> we just want to get on plate type, so whatever
        # is first works for us
        pt_id = db.get_plate_types()[0]['id']
        before = datetime.datetime.now()
        plate_id = db.create_sample_plate('Test plate', pt_id, 'test', [9999])
        self._clean_up_funcs.append(partial(db.delete_sample_plate, plate_id))
        self._clean_up_funcs.append(partial(db.delete_study, 9999))
        after = datetime.datetime.now()
        obs = db.read_sample_plate(plate_id)
        self.assertTrue(before < obs.pop('created_on') < after)
        exp = {'name': 'Test plate', 'plate_type_id': pt_id, 'email': 'test',
               'notes': None, 'studies': [9999]}
        self.assertEqual(obs, exp)

        # Attempt to create a sample plate with a duplicate name
        with self.assertRaises(ValueError) as context:
            db.create_sample_plate('Test plate', pt_id, 'test', [9999])
        err = ('Name \'Test plate\' conflicts with exisiting sample '
               'plate %s.' % plate_id)
        self.assertEqual(context.exception.message, err)

        # Attempt to create a sample plate with an invalid email
        with self.assertRaises(ValueError) as context:
            db.create_sample_plate('Plate 2', pt_id, 'not-an-email', [9999])
        err = 'Email not-an-email does not exist.'
        self.assertEqual(context.exception.message, err)

        # Attempt to create a sample plate with an invalid plate type
        with self.assertRaises(ValueError) as context:
            db.create_sample_plate('Plate 2', 12345, 'test', [9999])
        err = 'Plate type ID 12345 does not exist.'
        self.assertEqual(context.exception.message, err)

    def test_edit_sample_plate(self):
        # Create a study
        db.create_study(9999, title='LabAdmin test project',
                        alias='LTP', jira_id='KL9999')
        self._clean_up_funcs.append(partial(db.delete_study, 9999))

        # Create a plate
        pt = db.get_plate_types()[0]
        plate_id = db.create_sample_plate('Test plate', pt['id'],
                                          'test', [9999])
        self._clean_up_funcs.insert(
            0, partial(db.delete_sample_plate, plate_id))

        obs = db.read_sample_plate(plate_id)
        # Remove created_on since it is not deterministic and its correctness
        # have been tested elsewhere
        del obs['created_on']
        exp = {'name': 'Test plate', 'plate_type_id': pt['id'],
               'email': 'test', 'notes': None, 'studies': [9999]}
        self.assertEqual(obs, exp)

        # Update some attributes of the plate
        exp_date = datetime.datetime.now()
        db.edit_sample_plate(plate_id, name='Test Plate 2',
                             created_on=exp_date, notes='Testing notes')
        obs = db.read_sample_plate(plate_id)
        exp = {'name': 'Test Plate 2', 'plate_type_id': pt['id'],
               'email': 'test', 'notes': 'Testing notes', 'studies': [9999],
               'created_on': exp_date}
        self.assertEqual(obs, exp)

        # Raises an error when no attribute is being updated
        with self.assertRaises(ValueError) as ctx:
            db.edit_sample_plate(plate_id)
        self.assertEqual(ctx.exception.message,
                         'At least one of name, plate_type_id, email, '
                         'created_on or notes sould be provided')

        # Raises an error when the plate does not exists
        with self.assertRaises(ValueError) as ctx:
            db.edit_sample_plate(plate_id + 1, name='test')
        self.assertEqual(ctx.exception.message,
                         'Sample plate ID %s does not exist.' % (plate_id + 1))

        # Raises an error when sample plate name is not unique
        dup_id = db.create_sample_plate('Test plate', pt['id'], 'test', [9999])
        self._clean_up_funcs.insert(
            0, partial(db.delete_sample_plate, dup_id))
        with self.assertRaises(ValueError) as ctx:
            db.edit_sample_plate(plate_id, name='Test plate')
        self.assertEqual(ctx.exception.message,
                         "Name 'Test plate' conflicts with exisiting sample "
                         "plate %s." % dup_id)

        # Raises an error when sample plate type does not exist
        with self.assertRaises(ValueError) as ctx:
            db.edit_sample_plate(plate_id, plate_type_id=0)
        self.assertEqual(ctx.exception.message,
                         'Plate type ID 0 does not exist.')

        # Raises an error when plate_type_id is provided and samples have been
        # already plated
        # Add samples to the study
        samples = ['9999.Sample_1', '9999.Sample_2', '9999.Sample_3']
        db.set_study_samples(9999, samples)

        # Create the layout
        layout = []
        row = []
        for i in range(pt['rows']):
            for j in range(pt['cols']):
                row.append({'sample_id': None, 'name': None, 'notes': None})
            layout.append(row)
            row = []
        layout[0][0]['sample_id'] = samples[0]
        layout[0][1]['sample_id'] = samples[1]
        layout[0][2]['sample_id'] = samples[2]
        db.write_sample_plate_layout(plate_id, layout)

        # Raises an error when the email does not exists
        with self.assertRaises(ValueError) as ctx:
            db.edit_sample_plate(plate_id, email='does@not.exist')
        self.assertEqual(ctx.exception.message,
                         'Email does@not.exist does not exist.')

    def test_read_sample_plate(self):
        # Create a study
        db.create_study(9999, title='LabAdmin test project',
                        alias='LTP', jira_id='KL9999')
        # Magic number 0 -> we just want to get on plate type, so whatever
        # is first works for us
        pt_id = db.get_plate_types()[0]['id']
        before = datetime.datetime.now()
        plate_id = db.create_sample_plate('Test plate', pt_id, 'test', [9999])
        self._clean_up_funcs.append(partial(db.delete_sample_plate, plate_id))
        self._clean_up_funcs.append(partial(db.delete_study, 9999))
        after = datetime.datetime.now()
        obs = db.read_sample_plate(plate_id)
        self.assertTrue(before < obs.pop('created_on') < after)
        exp = {'name': 'Test plate', 'plate_type_id': pt_id, 'email': 'test',
               'notes': None, 'studies': [9999]}
        self.assertEqual(obs, exp)

        # Attempt to read a sample plate that does not exist
        with self.assertRaises(ValueError) as context:
            db.read_sample_plate(1000)
        err = 'Sample plate ID 1000 does not exist.'
        self.assertEqual(context.exception.message, err)

    def test_write_sample_plate_layout(self):
        # Create a study
        db.create_study(9999, title='LabAdmin test project',
                        alias='LTP', jira_id='KL9999')
        self._clean_up_funcs.append(partial(db.delete_study, 9999))

        # Create a plate
        plate_type = db.get_plate_types()[0]
        plate_id = db.create_sample_plate('Test plate', plate_type['id'],
                                          'test', [9999])
        self._clean_up_funcs.insert(
            0, partial(db.delete_sample_plate, plate_id))

        # Add samples to the study
        samples = ['Sample_%d_%d' % (i, j)
                   for i in range(plate_type['rows'])
                   for j in range(plate_type['cols'])]
        db.set_study_samples(9999, samples)

        # Create the layout
        layout = []
        row = []
        for i in range(plate_type['rows']):
            for j in range(plate_type['cols']):
                row.append({'sample_id': samples[i * plate_type['cols'] + j],
                            'name': "%d_%d" % (i, j), 'notes': None})
            layout.append(row)
            row = []

        db.write_sample_plate_layout(plate_id, layout)
        obs = db.read_sample_plate_layout(plate_id)
        self.assertEqual(obs, layout)

        # Update a value
        layout[0][0]['sample_id'] = samples[-1]
        db.write_sample_plate_layout(plate_id, layout)
        obs = db.read_sample_plate_layout(plate_id)
        self.assertEqual(obs, layout)

        # Store an incomplete plate, either by providing None one everything...
        layout[0][0]['sample_id'] = None
        layout[0][0]['name'] = None
        layout[0][0]['notes'] = None
        db.write_sample_plate_layout(plate_id, layout)
        obs = db.read_sample_plate_layout(plate_id)
        self.assertEqual(obs, layout)

        # ... or by providing an empty dict (easier for GUI interaction)
        layout[0][0] = {}
        db.write_sample_plate_layout(plate_id, layout)
        obs = db.read_sample_plate_layout(plate_id)
        layout[0][0]['sample_id'] = None
        layout[0][0]['name'] = None
        layout[0][0]['notes'] = None
        self.assertEqual(obs, layout)

        # Attempt to write the layout of a sample plate that doesn't exist
        with self.assertRaises(ValueError) as ctx:
            db.write_sample_plate_layout(1000, layout)
        self.assertEqual(ctx.exception.message,
                         'Sample plate ID 1000 does not exist.')

        # Make one row shorter than the others
        layout[0] = layout[0][:-2]
        with self.assertRaises(ValueError) as ctx:
            db.write_sample_plate_layout(plate_id, layout)
        self.assertEqual(ctx.exception.message,
                         "The given layout doesn't form a valid plate map "
                         "because not all rows have the same number of "
                         "columns")

        # Attempt to add a layout with different dimensions
        layout.remove(layout[0])
        with self.assertRaises(ValueError) as ctx:
            db.write_sample_plate_layout(plate_id, layout)
        self.assertEqual(ctx.exception.message,
                         "The given layout doesn't match the plate type "
                         "dimensions. Plate type: (%d, %d). Layout: (%d, %d)"
                         % (plate_type['rows'], plate_type['cols'],
                            plate_type['rows'] - 1, plate_type['cols']))

    def test_read_sample_plate_layout(self):
        # We are not going to test here that this function reads a complete
        # layout correctly, that is implicitly tested on the function
        # test_write_sample_plate_layout

        # Create a study
        db.create_study(9999, title='LabAdmin test project',
                        alias='LTP', jira_id='KL9999')
        self._clean_up_funcs.append(partial(db.delete_study, 9999))

        # Create a plate
        plate_type = db.get_plate_types()[0]
        plate_id = db.create_sample_plate('Test plate', plate_type['id'],
                                          'test', [9999])
        self._clean_up_funcs.insert(
            0, partial(db.delete_sample_plate, plate_id))

        # Test that if the layout doesn't exist it returns an empty list
        self.assertEqual(db.read_sample_plate_layout(plate_id), [])

        # Attempt to read a layout of a plate that doesn't exist
        with self.assertRaises(ValueError) as ctx:
            db.read_sample_plate_layout(1000)
        self.assertEqual(ctx.exception.message,
                         'Sample plate ID 1000 does not exist.')

    def test_delete_sample_plate(self):
        # Create a study
        db.create_study(9999, title='LabAdmin test project',
                        alias='LTP', jira_id='KL9999')
        self._clean_up_funcs.append(partial(db.delete_study, 9999))
        # Magic number 0 -> we just want to get on plate type, so whatever
        # is first works for us
        pt_id = db.get_plate_types()[0]['id']
        plate_id = db.create_sample_plate('Test plate', pt_id, 'test', [9999])
        obs = db.read_sample_plate(plate_id)
        self.assertIsNotNone(obs)
        db.delete_sample_plate(plate_id)
        # Attempt to delete a sample plate that does not exist, this way
        # we also check that the plate has been removed correctly
        with self.assertRaises(ValueError) as context:
            db.delete_sample_plate(plate_id)
        err = 'Sample plate ID %s does not exist.' % plate_id
        self.assertEqual(str(context.exception), err)

    def test_get_sequencers(self):
        obs = db.get_sequencers()
        exp = [{'id': 1, 'name': 'Knight Lab In house MiSeq',
                'platform': 'Illumina', 'instrument_model': 'MiSeq'}]
        self.assertEqual(obs, exp)

    def test_get_reagents_kit_lot(self):
        obs = db.get_reagents_kit_lot()
        exp = [{'id': 1, 'name': 'MS1234', 'notes': None,
                'reagent_kit_type': 'MiSeq v3 150 cycle'}]
        self.assertEqual(obs, exp)

    def test_get_or_create_reagent_kit_lot(self):
        obs = db.get_or_create_reagent_kit_lot('MS1234', 'MiSeq v3 150 cycle')
        self.assertEqual(obs, 1)

        obs = db.get_or_create_reagent_kit_lot('MS4321', 'MiSeq v3 150 cycle')
        self._clean_up_funcs.append(
            partial(db.delete_property_option, "reagent_kit_lot", obs))
        # The actual id changes
        self.assertGreater(obs, 1)

    def test_get_property_options(self):
        # Get available extraction robots
        obs = db.get_property_options("extraction_robot")
        exp = [{'id': 1, 'name': 'HOWE_KF1', 'notes': None},
               {'id': 2, 'name': 'HOWE_KF2', 'notes': None},
               {'id': 3, 'name': 'HOWE_KF3', 'notes': None},
               {'id': 4, 'name': 'HOWE_KF4', 'notes': None}]
        self.assertListEqual(obs, exp)

    def test_get_or_create_property_option_id(self):
        existing = db.get_property_options("extraction_robot")

        # Correctly retrieves an option that already exists
        obs = db.get_or_create_property_option_id(
            "extraction_robot", existing[0]['name'])
        self.assertEqual(obs, existing[0]['id'])

        # Test that it creates the property option correctly
        obs = db.get_or_create_property_option_id(
            "extraction_robot", 'LabAdminTest')
        self._clean_up_funcs.append(
            partial(db.delete_property_option, "extraction_robot", obs))
        self.assertTrue(obs > max([e['id'] for e in existing]))

    def test_delete_property_option(self):
        obs = db.get_or_create_property_option_id("extraction_robot",
                                                  "LabAdminTest")
        exp = {'id': obs, 'name': 'LabAdminTest', 'notes': None}
        self.assertIn(exp, db.get_property_options("extraction_robot"))
        db.delete_property_option("extraction_robot", obs)
        self.assertNotIn(exp, db.get_property_options("extraction_robot"))

    def test_get_plate_types(self):
        # Get available plate types
        obs = db.get_plate_types()
        exp = [{'id': 1, 'name': '96-well',
                'notes': 'Standard 96-well plate',
                'cols': 12, 'rows': 8}]
        self.assertEqual(obs, exp)

    def test_read_plate_type(self):
        obs = db.read_plate_type(1)
        exp = {'plate_type_id': 1, 'name': '96-well',
               'notes': 'Standard 96-well plate',
               'cols': 12, 'rows': 8}
        self.assertEqual(dict(obs), exp)
        with self.assertRaises(ValueError) as ctx:
            db.read_plate_type(100)
        self.assertEqual(ctx.exception.message, "Plate type 100 doesn't exist")

    def test_get_emails(self):
        # Get available emails
        obs = db.get_emails()
        exp = ['test']
        self.assertListEqual(obs, exp)

    def test_get_sample_plate_ids(self):
        self.assertEqual(db.get_sample_plate_ids(), [])

        # Create a study
        db.create_study(9999, title='LabAdmin test project',
                        alias='LTP', jira_id='KL9999')
        self._clean_up_funcs.append(partial(db.delete_study, 9999))
        # Magic number 0 -> we just want to get on plate type, so whatever
        # is first works for us
        pt_id = db.get_plate_types()[0]['id']
        plate_id = db.create_sample_plate('Test plate', pt_id, 'test', [9999])
        self._clean_up_funcs.insert(
            0, partial(db.delete_sample_plate, plate_id))
        self.assertEqual(db.get_sample_plate_ids(), [plate_id])

        plate_id_2 = db.create_sample_plate('Test plate 2', pt_id,
                                            'test', [9999])
        self._clean_up_funcs.insert(
            0, partial(db.delete_sample_plate, plate_id_2))
        self.assertEqual(db.get_sample_plate_ids(), [plate_id, plate_id_2])

    def test_get_sample_plate_list(self):
        self.assertEqual(db.get_sample_plate_list(), [])

        # Create a couple of studies
        db.create_study(9999, title='LabAdmin test project', alias='LTP',
                        jira_id='KL9999')
        self._clean_up_funcs.append(partial(db.delete_study, 9999))
        db.create_study(9998, title='LabAdmin test project 2', alias='LTP2',
                        jira_id='KL9998')
        self._clean_up_funcs.append(partial(db.delete_study, 9998))
        # Magic number 0 -> we just want to get on plate type, so whatever
        # is first works for us
        pt = db.get_plate_types()[0]

        plate_id = db.create_sample_plate('Test plate', pt['id'],
                                          'test', [9999])
        self._clean_up_funcs.insert(
            0, partial(db.delete_sample_plate, plate_id))

        plate_id_2 = db.create_sample_plate('Test plate 2', pt['id'], 'test',
                                            [9998])
        self._clean_up_funcs.insert(
            0, partial(db.delete_sample_plate, plate_id_2))

        plate_id_3 = db.create_sample_plate('Test plate 3', pt['id'], 'test',
                                            [9999, 9998])
        self._clean_up_funcs.insert(
            0, partial(db.delete_sample_plate, plate_id_3))

        # Try first with an empty plate
        pt_name = pt['name']
        pt_wells = pt['rows'] * pt['cols']
        date = datetime.date.today()
        obs = db.get_sample_plate_list()
        exp = [{'id': plate_id, 'name': 'Test plate',
                'type': [pt_name, pt_wells], 'person': 'test',
                'date': date, 'fill': [0, 0.000],
                'studies': ['LabAdmin test project']},
               {'id': plate_id_2, 'name': 'Test plate 2',
                'type': [pt_name, pt_wells], 'person': 'test',
                'date': date, 'fill': [0, 0.000],
                'studies': ['LabAdmin test project 2']},
               {'id': plate_id_3, 'name': 'Test plate 3',
                'type': [pt_name, pt_wells], 'person': 'test',
                'date': date, 'fill': [0, 0.000],
                'studies': ['LabAdmin test project',
                            'LabAdmin test project 2']}]
        self.assertEqual(obs, exp)

        # Plate some samples and check the output again
        # Add samples to the study
        samples = ['9999.Sample_1', '9999.Sample_2', '9999.Sample_3']
        db.set_study_samples(9999, samples)

        # Create the layout
        layout = []
        row = []
        for i in range(pt['rows']):
            for j in range(pt['cols']):
                row.append({'sample_id': None, 'name': None, 'notes': None})
            layout.append(row)
            row = []
        layout[0][0]['sample_id'] = samples[0]
        layout[0][1]['sample_id'] = samples[1]
        layout[0][2]['sample_id'] = samples[2]
        db.write_sample_plate_layout(plate_id, layout)

        obs = db.get_sample_plate_list()
        exp = [{'id': plate_id, 'name': 'Test plate',
                'type': [pt_name, pt_wells], 'person': 'test',
                'date': date, 'fill': [3, round(3 / pt_wells, 3)],
                'studies': ['LabAdmin test project']},
               {'id': plate_id_2, 'name': 'Test plate 2',
                'type': [pt_name, pt_wells], 'person': 'test',
                'date': date, 'fill': [0, 0.000],
                'studies': ['LabAdmin test project 2']},
               {'id': plate_id_3, 'name': 'Test plate 3',
                'type': [pt_name, pt_wells], 'person': 'test',
                'date': date, 'fill': [0, 0.000],
                'studies': ['LabAdmin test project',
                            'LabAdmin test project 2']}]
        self.assertEqual(obs, exp)

    def test_extract_sample_plates(self):
        # Create a study
        db.create_study(9999, title='LabAdmin test project', alias='LTP',
                        jira_id='KL9999')
        self._clean_up_funcs.append(partial(db.delete_study, 9999))

        # Create a sample plate
        pt = db.get_plate_types()[0]
        plate_id = db.create_sample_plate('Test plate', pt['id'],
                                          'test', [9999])
        self._clean_up_funcs.insert(
            0, partial(db.delete_sample_plate, plate_id))

        exp_robot = db.get_property_options("extraction_robot")[0]
        exp_kit = db.get_property_options("extraction_kit_lot")[0]
        exp_tool = db.get_property_options("extraction_tool")[0]
        before = datetime.datetime.now()
        obs = db.extract_sample_plates(
            [plate_id], 'test', exp_robot['name'], exp_kit['name'],
            exp_tool['name'])
        self._clean_up_funcs.insert(0, partial(db.delete_dna_plate, obs[0]))
        after = datetime.datetime.now()
        self.assertEqual(len(obs), 1)
        obs_info = db.read_dna_plate(obs[0])
        obs_created = obs_info.pop('created_on')
        self.assertTrue(before <= obs_created <= after)
        exp = {'id': obs[0], 'name': 'Test plate', 'email': 'test',
               'sample_plate_id': plate_id,
               'extraction_robot': exp_robot['name'],
               'extraction_kit_lot': exp_kit['name'],
               'extraction_tool': exp_tool['name'],
               'notes': None}
        self.assertEqual(obs_info, exp)

    def test_read_dna_plate(self):
        # Success is already tested in "test_extract_sample_plates"
        with self.assertRaises(ValueError) as ctx:
            db.read_dna_plate(0)
        self.assertEqual(ctx.exception.message, "DNA plate 0 does not exist")

    def test_delete_dna_plate(self):
        # Success is already tested in "test_extract_sample_plates" cleanup
        with self.assertRaises(ValueError) as ctx:
            db.delete_dna_plate(0)
        self.assertEqual(ctx.exception.message, "DNA plate 0 does not exist")

    def test_get_dna_plate_list(self):
        self.assertEqual(db.get_dna_plate_list(), [])

        # Create a study
        db.create_study(9999, title='LabAdmin test project', alias='LTP',
                        jira_id='KL9999')
        self._clean_up_funcs.append(partial(db.delete_study, 9999))
        # Create a sample plate
        pt = db.get_plate_types()[0]
        plate_id = db.create_sample_plate('Test plate', pt['id'],
                                          'test', [9999])
        self._clean_up_funcs.insert(
            0, partial(db.delete_sample_plate, plate_id))

        # Create a dna plate
        exp_robot = db.get_property_options("extraction_robot")[0]
        exp_kit = db.get_property_options("extraction_kit_lot")[0]
        exp_tool = db.get_property_options("extraction_tool")[0]
        obs = db.extract_sample_plates(
            [plate_id], 'test', exp_robot['name'], exp_kit['name'],
            exp_tool['name'])
        self._clean_up_funcs.insert(0, partial(db.delete_dna_plate, obs[0]))

        exp = [{'id': obs[0], 'name': 'Test plate',
                'date': datetime.date.today()}]
        self.assertEqual(db.get_dna_plate_list(), exp)

    def test_get_targeted_primer_plates(self):
        exp = [{'id': 1, 'name': 'Primer plate 1', 'notes': None,
                'linker_primer_sequence': 'GTGTGCCAGCMGCCGCGGTAA',
                'target_gene': '16S', 'target_subfragment': 'V4'},
               {'id': 2, 'name': 'Primer plate 2', 'notes': None,
                'linker_primer_sequence': 'GTGTGCCAGCMGCCGCGGTAA',
                'target_gene': '16S', 'target_subfragment': 'V4'},
               {'id': 3, 'name': 'Primer plate 3', 'notes': None,
                'linker_primer_sequence': 'GTGTGCCAGCMGCCGCGGTAA',
                'target_gene': '16S', 'target_subfragment': 'V4'},
               {'id': 4, 'name': 'Primer plate 4', 'notes': None,
                'linker_primer_sequence': 'GTGTGCCAGCMGCCGCGGTAA',
                'target_gene': '16S', 'target_subfragment': 'V4'},
               {'id': 5, 'name': 'Primer plate 5', 'notes': None,
                'linker_primer_sequence': 'GTGTGCCAGCMGCCGCGGTAA',
                'target_gene': '16S', 'target_subfragment': 'V4'},
               {'id': 6, 'name': 'Primer plate 6', 'notes': None,
                'linker_primer_sequence': 'GTGTGCCAGCMGCCGCGGTAA',
                'target_gene': '16S', 'target_subfragment': 'V4'},
               {'id': 7, 'name': 'Primer plate 7', 'notes': None,
                'linker_primer_sequence': 'GTGTGCCAGCMGCCGCGGTAA',
                'target_gene': '16S', 'target_subfragment': 'V4'},
               {'id': 8, 'name': 'Primer plate 8', 'notes': None,
                'linker_primer_sequence': 'GTGTGCCAGCMGCCGCGGTAA',
                'target_gene': '16S', 'target_subfragment': 'V4'}]
        self.assertEqual(db.get_targeted_primer_plates(), exp)

    def test_prepare_targeted_libraries(self):
        # Create a study
        db.create_study(9999, title='LabAdmin test project', alias='LTP',
                        jira_id='KL9999')
        self._clean_up_funcs.append(partial(db.delete_study, 9999))

        # Create some sample plates
        pt = db.get_plate_types()[0]
        plate_id = db.create_sample_plate('Test plate', pt['id'], 'test',
                                          [9999])
        self._clean_up_funcs.insert(
            0, partial(db.delete_sample_plate, plate_id))
        plate_id_2 = db.create_sample_plate('Test plate 2', pt['id'], 'test',
                                            [9999])
        self._clean_up_funcs.insert(
            0, partial(db.delete_sample_plate, plate_id_2))

        # Create DNA plates
        dna_plate_ids = db.extract_sample_plates(
            [plate_id, plate_id_2], 'test', 'HOWE_KF1', 'PM16B11', '108379Z')
        for p_id in dna_plate_ids:
            self._clean_up_funcs.insert(
                0, partial(db.delete_dna_plate, p_id))

        # Create the target gene plates
        plate_links = [
            {'dna_plate_id': dna_plate_ids[0], 'primer_plate_id': 1},
            {'dna_plate_id': dna_plate_ids[1], 'primer_plate_id': 2}]
        before = datetime.datetime.now()
        obs_ids = db.prepare_targeted_libraries(
            plate_links, 'test', 'ROBE', '208484Z', '108364Z', '14459',
            'RNBD9959')
        after = datetime.datetime.now()

        for o_id in obs_ids:
            self._clean_up_funcs.insert(
                0, partial(db.delete_targeted_plate, o_id))

        self.assertEqual(len(obs_ids), 2)
        exp = [
            {'id': obs_ids[0], 'name': 'Test plate', 'email': 'test',
             'dna_plate_id': dna_plate_ids[0], 'primer_plate_id': 1,
             'master_mix_lot': '14459', 'robot': 'ROBE',
             'tm300_8_tool': '208484Z', 'tm50_8_tool': '108364Z',
             'water_lot': 'RNBD9959'},
            {'id': obs_ids[1], 'name': 'Test plate 2', 'email': 'test',
             'dna_plate_id': dna_plate_ids[1], 'primer_plate_id': 2,
             'master_mix_lot': '14459', 'robot': 'ROBE',
             'tm300_8_tool': '208484Z', 'tm50_8_tool': '108364Z',
             'water_lot': 'RNBD9959'}]
        for obs_id, exp in zip(obs_ids, exp):
            obs = db.read_targeted_plate(obs_id)
            self.assertTrue(before <= obs.pop('created_on') <= after)
            self.assertEqual(obs, exp)

    def test_read_targeted_plate(self):
        # Success is already tested in "test_prepare_targeted_libraries"
        with self.assertRaises(ValueError) as ctx:
            db.read_targeted_plate(0)
        self.assertEqual(ctx.exception.message,
                         "Target Gene plate 0 does not exist")

    def test_delete_targeted_plate(self):
        # Success is already tested in "test_prepare_targeted_libraries"
        with self.assertRaises(ValueError) as ctx:
            db.delete_targeted_plate(0)
        self.assertEqual(ctx.exception.message,
                         "Target Gene plate 0 does not exist")

    def test_get_targeted_plate_list(self):
        targeted_plate_ids = self._create_test_data_targeted_plate()

        exp = [{'id': targeted_plate_ids[0], 'name': 'Test plate',
                'date': datetime.date.today(), 'num_samples': 3},
               {'id': targeted_plate_ids[1], 'name': 'Test plate 2',
                'date': datetime.date.today(), 'num_samples': 4}]
        self.assertEqual(db.get_targeted_plate_list(), exp)

    def test_pool_plates(self):
        targeted_plate_ids = self._create_test_data_targeted_plate()

        # Pool samples
        pools = [
            {'targeted_plate_id': targeted_plate_ids[0], 'volume': 240,
             'percentage': 50},
            {'targeted_plate_id': targeted_plate_ids[1], 'volume': 240,
             'percentage': 50}]
        pool_id = db.pool_plates(pools, 'LabAdmin test pool', 5)
        self._clean_up_funcs.insert(0, partial(db.delete_pool, pool_id))
        obs = db.read_pool(pool_id)
        exp = {'id': pool_id, 'name': 'LabAdmin test pool',
               'volume': 5, 'notes': None,
               'targeted_pools': [
                {'name': 'Test plate', 'volume': 240, 'percentage': 50,
                 'targeted_plate_id': targeted_plate_ids[0]},
                {'name': 'Test plate 2', 'volume': 240, 'percentage': 50,
                 'targeted_plate_id': targeted_plate_ids[1]}]}

        self.assertAlmostEqual(obs.pop('volume'), exp.pop('volume'))
        for o, e in zip(obs['targeted_pools'], exp['targeted_pools']):
            # Remove the id from the targeted pools since it will different
            # in every run
            o.pop('id')
            self.assertAlmostEqual(o.pop('volume'), e.pop('volume'))
            self.assertAlmostEqual(o.pop('percentage'), e.pop('percentage'))
            self.assertEqual(o, e)

        with self.assertRaises(ValueError) as ctx:
            pool_id = db.pool_plates([], 'LabAdmin test pool', 5)
        self.assertEqual(ctx.exception.message,
                         "Provide at least on plate to pool.")

    def test_read_pool(self):
        # Success is already tested in "test_pool_plates"
        with self.assertRaises(ValueError) as ctx:
            db.read_pool(0)
        self.assertEqual(ctx.exception.message, "Pool 0 does not exist")

    def test_delete_pool(self):
        # Success is already tested in "test_pool_plates"
        with self.assertRaises(ValueError) as ctx:
            db.delete_pool(0)
        self.assertEqual(ctx.exception.message, "Pool 0 does not exist")

<<<<<<< HEAD
    def test_get_pool_list(self):
        self.assertEqual(db.get_pool_list(), [])

        # Create a study
        db.create_study(9999, title='LabAdmin test project', alias='LTP',
                        jira_id='KL9999')
        self._clean_up_funcs.append(partial(db.delete_study, 9999))

        # Create some sample plates
        pt = db.get_plate_types()[0]
        plate_id = db.create_sample_plate('Test plate', pt['id'], 'test',
                                          [9999])
        self._clean_up_funcs.insert(
            0, partial(db.delete_sample_plate, plate_id))
        plate_id_2 = db.create_sample_plate('Test plate 2', pt['id'], 'test',
                                            [9999])
        self._clean_up_funcs.insert(
            0, partial(db.delete_sample_plate, plate_id_2))

        # Plate some samples
        # Add samples to the study
        samples = ['9999.Sample_1', '9999.Sample_2', '9999.Sample_3',
                   '9999.Sample_3']
        db.set_study_samples(9999, samples)

        # Create the layout
        layout = []
        row = []
        for i in range(pt['rows']):
            for j in range(pt['cols']):
                row.append({'sample_id': None, 'name': None, 'notes': None})
            layout.append(row)
            row = []
        layout[0][0]['sample_id'] = samples[0]
        layout[0][1]['sample_id'] = samples[1]
        layout[0][2]['sample_id'] = samples[2]
        db.write_sample_plate_layout(plate_id, layout)
        layout[0][3]['sample_id'] = samples[3]
        db.write_sample_plate_layout(plate_id_2, layout)

        # Create DNA plates
        dna_plate_ids = db.extract_sample_plates(
            [plate_id, plate_id_2], 'test', 'HOWE_KF1', 'PM16B11', '108379Z')
        for p_id in dna_plate_ids:
            self._clean_up_funcs.insert(
                0, partial(db.delete_dna_plate, p_id))

        # Create the target gene plates
        plate_links = [
            {'dna_plate_id': dna_plate_ids[0], 'primer_plate_id': 1},
            {'dna_plate_id': dna_plate_ids[1], 'primer_plate_id': 2}]
        targeted_plate_ids = db.prepare_targeted_libraries(
            plate_links, 'test', 'ROBE', '208484Z', '108364Z', '14459',
            'RNBD9959')

        for p_id in targeted_plate_ids:
            self._clean_up_funcs.insert(
                0, partial(db.delete_targeted_plate, p_id))

        # Pool samples
        pools = [
            {'targeted_plate_id': targeted_plate_ids[0], 'volume': 240,
             'percentage': 100}]
        pool_id = db.pool_plates(pools, 'LabAdmin test pool', 5)
        pools = [
            {'targeted_plate_id': targeted_plate_ids[1], 'volume': 240,
             'percentage': 100}]
        pool_id_2 = db.pool_plates(pools, 'LabAdmin test pool 2', 5)
        self._clean_up_funcs.insert(0, partial(db.delete_pool, pool_id))
        self._clean_up_funcs.insert(0, partial(db.delete_pool, pool_id_2))
        exp = [{'id': pool_id, 'name': 'LabAdmin test pool',
                'targeted_pools': ['Test plate']},
               {'id': pool_id_2, 'name': 'LabAdmin test pool 2',
                'targeted_pools': ['Test plate 2']}]
        self.assertEqual(db.get_pool_list(), exp)

    def test_create_sequencing_run(self):
        # Create a study
        db.create_study(9999, title='LabAdmin test project', alias='LTP',
                        jira_id='KL9999')
        self._clean_up_funcs.append(partial(db.delete_study, 9999))

        # Create some sample plates
        pt = db.get_plate_types()[0]
        plate_id = db.create_sample_plate('Test plate', pt['id'], 'test',
                                          [9999])
        self._clean_up_funcs.insert(
            0, partial(db.delete_sample_plate, plate_id))
        plate_id_2 = db.create_sample_plate('Test plate 2', pt['id'], 'test',
                                            [9999])
        self._clean_up_funcs.insert(
            0, partial(db.delete_sample_plate, plate_id_2))

        # Plate some samples
        # Add samples to the study
        samples = ['9999.Sample_1', '9999.Sample_2', '9999.Sample_3',
                   '9999.Sample_3']
        db.set_study_samples(9999, samples)

        # Create the layout
        layout = []
        row = []
        for i in range(pt['rows']):
            for j in range(pt['cols']):
                row.append({'sample_id': None, 'name': None, 'notes': None})
            layout.append(row)
            row = []
        layout[0][0]['sample_id'] = samples[0]
        layout[0][1]['sample_id'] = samples[1]
        layout[0][2]['sample_id'] = samples[2]
        db.write_sample_plate_layout(plate_id, layout)
        layout[0][3]['sample_id'] = samples[3]
        db.write_sample_plate_layout(plate_id_2, layout)

        # Create DNA plates
        dna_plate_ids = db.extract_sample_plates(
            [plate_id, plate_id_2], 'test', 'HOWE_KF1', 'PM16B11', '108379Z')
        for p_id in dna_plate_ids:
            self._clean_up_funcs.insert(
                0, partial(db.delete_dna_plate, p_id))

        # Create the target gene plates
        plate_links = [
            {'dna_plate_id': dna_plate_ids[0], 'primer_plate_id': 1},
            {'dna_plate_id': dna_plate_ids[1], 'primer_plate_id': 2}]
        targeted_plate_ids = db.prepare_targeted_libraries(
            plate_links, 'test', 'ROBE', '208484Z', '108364Z', '14459',
            'RNBD9959')

        for p_id in targeted_plate_ids:
            self._clean_up_funcs.insert(
                0, partial(db.delete_targeted_plate, p_id))

        # Pool samples
        pools = [
            {'targeted_plate_id': targeted_plate_ids[0], 'volume': 240,
             'percentage': 50},
            {'targeted_plate_id': targeted_plate_ids[1], 'volume': 240,
             'percentage': 50}]
        pool_id = db.pool_plates(pools, 'LabAdmin test pool', 5)
        self._clean_up_funcs.insert(0, partial(db.delete_pool, pool_id))

        # Create the run
        before = datetime.datetime.now()
        run_id = db.create_sequencing_run(
            pool_id, 'test', 1, 'MiSeq v3 150 cycle', 'MS1234')
        after = datetime.datetime.now()
        self._clean_up_funcs.insert(
            0, partial(db.delete_sequencing_run, run_id))

        obs = db.read_sequencing_run(run_id)
        self.assertTrue(before <= obs.pop('created_on') <= after)
        exp = {'id': run_id, 'name': 'LabAdmin test pool', 'notes': None,
               'sequencer': 'Knight Lab In house MiSeq', 'pool_id': pool_id,
               'reagent_kit_lot': 'MS1234', 'email': 'test'}
        self.assertEqual(obs, exp)

    def test_read_sequencing_run(self):
        # Success is already tested in "test_pool_plates"
        with self.assertRaises(ValueError) as ctx:
            db.read_sequencing_run(0)
        self.assertEqual(ctx.exception.message, 'Run 0 does not exist')

    def test_delete_sequencing_run(self):
        # Success is already tested in "test_pool_plates"
        with self.assertRaises(ValueError) as ctx:
            db.delete_sequencing_run(0)
        self.assertEqual(ctx.exception.message, 'Run 0 does not exist')

=======
>>>>>>> 3ddaaebe

if __name__ == "__main__":
    main()<|MERGE_RESOLUTION|>--- conflicted
+++ resolved
@@ -92,6 +92,23 @@
                 0, partial(db.delete_targeted_plate, p_id))
 
         return targeted_plate_ids
+
+    def _create_test_data_pool(self):
+        targeted_plate_ids = self._create_test_data_targeted_plate()
+
+        # Pool samples
+        pools = [
+            {'targeted_plate_id': targeted_plate_ids[0], 'volume': 240,
+             'percentage': 100}]
+        pool_id = db.pool_plates(pools, 'LabAdmin test pool', 5)
+        pools = [
+            {'targeted_plate_id': targeted_plate_ids[1], 'volume': 240,
+             'percentage': 100}]
+        pool_id_2 = db.pool_plates(pools, 'LabAdmin test pool 2', 5)
+        self._clean_up_funcs.insert(0, partial(db.delete_pool, pool_id))
+        self._clean_up_funcs.insert(0, partial(db.delete_pool, pool_id_2))
+
+        return [pool_id, pool_id_2]
 
     def test_pulldown_third_party(self):
         # Add survey answers
@@ -1430,153 +1447,24 @@
             db.delete_pool(0)
         self.assertEqual(ctx.exception.message, "Pool 0 does not exist")
 
-<<<<<<< HEAD
     def test_get_pool_list(self):
         self.assertEqual(db.get_pool_list(), [])
 
-        # Create a study
-        db.create_study(9999, title='LabAdmin test project', alias='LTP',
-                        jira_id='KL9999')
-        self._clean_up_funcs.append(partial(db.delete_study, 9999))
-
-        # Create some sample plates
-        pt = db.get_plate_types()[0]
-        plate_id = db.create_sample_plate('Test plate', pt['id'], 'test',
-                                          [9999])
-        self._clean_up_funcs.insert(
-            0, partial(db.delete_sample_plate, plate_id))
-        plate_id_2 = db.create_sample_plate('Test plate 2', pt['id'], 'test',
-                                            [9999])
-        self._clean_up_funcs.insert(
-            0, partial(db.delete_sample_plate, plate_id_2))
-
-        # Plate some samples
-        # Add samples to the study
-        samples = ['9999.Sample_1', '9999.Sample_2', '9999.Sample_3',
-                   '9999.Sample_3']
-        db.set_study_samples(9999, samples)
-
-        # Create the layout
-        layout = []
-        row = []
-        for i in range(pt['rows']):
-            for j in range(pt['cols']):
-                row.append({'sample_id': None, 'name': None, 'notes': None})
-            layout.append(row)
-            row = []
-        layout[0][0]['sample_id'] = samples[0]
-        layout[0][1]['sample_id'] = samples[1]
-        layout[0][2]['sample_id'] = samples[2]
-        db.write_sample_plate_layout(plate_id, layout)
-        layout[0][3]['sample_id'] = samples[3]
-        db.write_sample_plate_layout(plate_id_2, layout)
-
-        # Create DNA plates
-        dna_plate_ids = db.extract_sample_plates(
-            [plate_id, plate_id_2], 'test', 'HOWE_KF1', 'PM16B11', '108379Z')
-        for p_id in dna_plate_ids:
-            self._clean_up_funcs.insert(
-                0, partial(db.delete_dna_plate, p_id))
-
-        # Create the target gene plates
-        plate_links = [
-            {'dna_plate_id': dna_plate_ids[0], 'primer_plate_id': 1},
-            {'dna_plate_id': dna_plate_ids[1], 'primer_plate_id': 2}]
-        targeted_plate_ids = db.prepare_targeted_libraries(
-            plate_links, 'test', 'ROBE', '208484Z', '108364Z', '14459',
-            'RNBD9959')
-
-        for p_id in targeted_plate_ids:
-            self._clean_up_funcs.insert(
-                0, partial(db.delete_targeted_plate, p_id))
-
-        # Pool samples
-        pools = [
-            {'targeted_plate_id': targeted_plate_ids[0], 'volume': 240,
-             'percentage': 100}]
-        pool_id = db.pool_plates(pools, 'LabAdmin test pool', 5)
-        pools = [
-            {'targeted_plate_id': targeted_plate_ids[1], 'volume': 240,
-             'percentage': 100}]
-        pool_id_2 = db.pool_plates(pools, 'LabAdmin test pool 2', 5)
-        self._clean_up_funcs.insert(0, partial(db.delete_pool, pool_id))
-        self._clean_up_funcs.insert(0, partial(db.delete_pool, pool_id_2))
-        exp = [{'id': pool_id, 'name': 'LabAdmin test pool',
+        pool_ids = self._create_test_data_pool()
+        exp = [{'id': pool_ids[0], 'name': 'LabAdmin test pool',
                 'targeted_pools': ['Test plate']},
-               {'id': pool_id_2, 'name': 'LabAdmin test pool 2',
+               {'id': pool_ids[1], 'name': 'LabAdmin test pool 2',
                 'targeted_pools': ['Test plate 2']}]
+
         self.assertEqual(db.get_pool_list(), exp)
 
     def test_create_sequencing_run(self):
-        # Create a study
-        db.create_study(9999, title='LabAdmin test project', alias='LTP',
-                        jira_id='KL9999')
-        self._clean_up_funcs.append(partial(db.delete_study, 9999))
-
-        # Create some sample plates
-        pt = db.get_plate_types()[0]
-        plate_id = db.create_sample_plate('Test plate', pt['id'], 'test',
-                                          [9999])
-        self._clean_up_funcs.insert(
-            0, partial(db.delete_sample_plate, plate_id))
-        plate_id_2 = db.create_sample_plate('Test plate 2', pt['id'], 'test',
-                                            [9999])
-        self._clean_up_funcs.insert(
-            0, partial(db.delete_sample_plate, plate_id_2))
-
-        # Plate some samples
-        # Add samples to the study
-        samples = ['9999.Sample_1', '9999.Sample_2', '9999.Sample_3',
-                   '9999.Sample_3']
-        db.set_study_samples(9999, samples)
-
-        # Create the layout
-        layout = []
-        row = []
-        for i in range(pt['rows']):
-            for j in range(pt['cols']):
-                row.append({'sample_id': None, 'name': None, 'notes': None})
-            layout.append(row)
-            row = []
-        layout[0][0]['sample_id'] = samples[0]
-        layout[0][1]['sample_id'] = samples[1]
-        layout[0][2]['sample_id'] = samples[2]
-        db.write_sample_plate_layout(plate_id, layout)
-        layout[0][3]['sample_id'] = samples[3]
-        db.write_sample_plate_layout(plate_id_2, layout)
-
-        # Create DNA plates
-        dna_plate_ids = db.extract_sample_plates(
-            [plate_id, plate_id_2], 'test', 'HOWE_KF1', 'PM16B11', '108379Z')
-        for p_id in dna_plate_ids:
-            self._clean_up_funcs.insert(
-                0, partial(db.delete_dna_plate, p_id))
-
-        # Create the target gene plates
-        plate_links = [
-            {'dna_plate_id': dna_plate_ids[0], 'primer_plate_id': 1},
-            {'dna_plate_id': dna_plate_ids[1], 'primer_plate_id': 2}]
-        targeted_plate_ids = db.prepare_targeted_libraries(
-            plate_links, 'test', 'ROBE', '208484Z', '108364Z', '14459',
-            'RNBD9959')
-
-        for p_id in targeted_plate_ids:
-            self._clean_up_funcs.insert(
-                0, partial(db.delete_targeted_plate, p_id))
-
-        # Pool samples
-        pools = [
-            {'targeted_plate_id': targeted_plate_ids[0], 'volume': 240,
-             'percentage': 50},
-            {'targeted_plate_id': targeted_plate_ids[1], 'volume': 240,
-             'percentage': 50}]
-        pool_id = db.pool_plates(pools, 'LabAdmin test pool', 5)
-        self._clean_up_funcs.insert(0, partial(db.delete_pool, pool_id))
+        pool_ids = self._create_test_data_pool()
 
         # Create the run
         before = datetime.datetime.now()
         run_id = db.create_sequencing_run(
-            pool_id, 'test', 1, 'MiSeq v3 150 cycle', 'MS1234')
+            pool_ids[0], 'test', 1, 'MiSeq v3 150 cycle', 'MS1234')
         after = datetime.datetime.now()
         self._clean_up_funcs.insert(
             0, partial(db.delete_sequencing_run, run_id))
@@ -1584,8 +1472,9 @@
         obs = db.read_sequencing_run(run_id)
         self.assertTrue(before <= obs.pop('created_on') <= after)
         exp = {'id': run_id, 'name': 'LabAdmin test pool', 'notes': None,
-               'sequencer': 'Knight Lab In house MiSeq', 'pool_id': pool_id,
-               'reagent_kit_lot': 'MS1234', 'email': 'test'}
+               'sequencer': 'Knight Lab In house MiSeq',
+               'pool_id': pool_ids[0], 'reagent_kit_lot': 'MS1234',
+               'email': 'test'}
         self.assertEqual(obs, exp)
 
     def test_read_sequencing_run(self):
@@ -1600,8 +1489,5 @@
             db.delete_sequencing_run(0)
         self.assertEqual(ctx.exception.message, 'Run 0 does not exist')
 
-=======
->>>>>>> 3ddaaebe
-
 if __name__ == "__main__":
     main()