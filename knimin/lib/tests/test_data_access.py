from unittest import TestCase, main
from os.path import join, dirname, realpath
from six import StringIO
from functools import partial
from traceback import format_exc
from copy import deepcopy
import datetime
from random import choice

import pandas as pd
import numpy.testing as npt
import numpy as np

from knimin import db
from knimin.lib.constants import ebi_remove


class TestDataAccess(TestCase):
    ext_survey_fp = join(dirname(realpath(__file__)), '..', '..', 'tests',
                         'data', 'external_survey_data.csv')

    def setUp(self):
        # Make sure vioscreen survey exists in DB
        try:
            db.add_external_survey('Vioscreen', 'FFQ', 'http://vioscreen.com')
        except ValueError:
            pass

        self._clean_up_funcs = []

    def tearDown(self):
        db._clear_table('external_survey_answers', 'ag')
        db._revert_ready(['000023299'])
        for f in self._clean_up_funcs:
            try:
                f()
            except Exception as e:
                print("Database clean-up failed. Downstream tests might be "
                      "affected by this! Reason: %s" % format_exc(e))

        # reseting DB, iTru is 3
        sql = """UPDATE pm.shotgun_index_tech
                 SET last_index_idx = 0
                 WHERE shotgun_index_tech_id = 3"""
        db._con.execute(sql)

    def _create_test_data_targeted_plate(self):
        # Create a study
        db.create_study(9999, title='LabAdmin test project', alias='LTP',
                        jira_id='KL9999')
        self._clean_up_funcs.append(partial(db.delete_study, 9999))

        # Create some sample plates
        pt = db.get_plate_types()[0]
        plate_id = db.create_sample_plate('Test plate', pt['id'], 'test',
                                          [9999])
        self._clean_up_funcs.insert(
            0, partial(db.delete_sample_plate, plate_id))
        plate_id_2 = db.create_sample_plate('Test plate 2', pt['id'], 'test',
                                            [9999])
        self._clean_up_funcs.insert(
            0, partial(db.delete_sample_plate, plate_id_2))

        # Plate some samples
        # Add samples to the study
        samples = ['9999.Sample_1', '9999.Sample_2', '9999.Sample_3',
                   '9999.Sample_3']
        db.set_study_samples(9999, samples)

        # Create the layout
        layout = []
        row = []
        for i in range(pt['rows']):
            for j in range(pt['cols']):
                row.append({'sample_id': None, 'name': None, 'notes': None})
            layout.append(row)
            row = []
        layout[0][0]['sample_id'] = samples[0]
        layout[0][1]['sample_id'] = samples[1]
        layout[0][2]['sample_id'] = samples[2]
        db.write_sample_plate_layout(plate_id, layout)
        layout[0][3]['sample_id'] = samples[3]
        db.write_sample_plate_layout(plate_id_2, layout)

        # Create DNA plates
        dna_plate_ids = db.extract_sample_plates(
            [plate_id, plate_id_2], 'test', 'HOWE_KF1', 'PM16B11', '108379Z')
        for p_id in dna_plate_ids:
            self._clean_up_funcs.insert(
                0, partial(db.delete_dna_plate, p_id))

        # Create the target gene plates
        plate_links = [
            {'dna_plate_id': dna_plate_ids[0], 'primer_plate_id': 1},
            {'dna_plate_id': dna_plate_ids[1], 'primer_plate_id': 2}]
        targeted_plate_ids = db.prepare_targeted_libraries(
            plate_links, 'test', 'ROBE', '208484Z', '108364Z', '14459',
            'RNBD9959')

        for p_id in targeted_plate_ids:
            self._clean_up_funcs.insert(
                0, partial(db.delete_targeted_plate, p_id))

        return targeted_plate_ids

    def _create_test_data_pool(self):
        targeted_plate_ids = self._create_test_data_targeted_plate()

        # Pool samples
        pools = [
            {'targeted_plate_id': targeted_plate_ids[0], 'volume': 240,
             'percentage': 100}]
        pool_id = db.pool_plates(pools, 'LabAdmin test pool', 5)
        pools = [
            {'targeted_plate_id': targeted_plate_ids[1], 'volume': 240,
             'percentage': 100}]
        pool_id_2 = db.pool_plates(pools, 'LabAdmin test pool 2', 5)
        self._clean_up_funcs.insert(0, partial(db.delete_pool, pool_id))
        self._clean_up_funcs.insert(0, partial(db.delete_pool, pool_id_2))

        return [pool_id, pool_id_2]

    def _create_test_echo(self):
        echo_id = db.get_or_create_property_option_id('echo',
                                                      'a valid echo name')
        f = partial(db.delete_property_option, 'echo', echo_id)
        self._clean_up_funcs.append(f)

    def _create_test_shotgun_plate(self):
        # study creation
        db.create_study(9999, title='LabAdmin test project',
                        alias='LTP', jira_id='KL9999')
        self._clean_up_funcs.append(partial(db.delete_study, 9999))

        # plates creation
        dna_plates = []
        exp_robot = db.get_property_options("extraction_robot")[0]
        exp_kit = db.get_property_options("extraction_kit_lot")[0]
        exp_tool = db.get_property_options("extraction_tool")[0]
        for i in range(4):
            pid = db.create_sample_plate('Test %s' % i, 2, 'test', [9999])
            self._clean_up_funcs.insert(
                0, partial(db.delete_sample_plate, pid))

            dp_pid = db.extract_sample_plates(
                [pid], 'test', exp_robot['name'], exp_kit['name'],
                exp_tool['name'])[0]
            self._clean_up_funcs.insert(
                0, partial(db.delete_dna_plate, dp_pid))
            dna_plates.append((dp_pid, i))

        email = 'test'
        name = "full plate"
        robot = 'HOWE_KF1'
        plate_type = 2L
        volume = 0.22
        cid = db.condense_dna_plates(dna_plates, name, email,
                                     robot, plate_type, volume)
        self._clean_up_funcs.insert(0, partial(db.delete_shotgun_plate, cid))
        return cid

    def test_pulldown_third_party(self):
        # Add survey answers
        with open(self.ext_survey_fp, 'rU') as f:
            obs = db.store_external_survey(
                f, 'Vioscreen', separator=',', survey_id_col='SubjectId',
                trim='-160')
        self.assertEqual(obs, 3)

        barcodes = ['000029429', '000018046', '000023299', '000023300']
        # Test without third party
        obs, _ = db.pulldown(barcodes)

        # Parse the metadata into a pandas dataframe to test some invariants
        # This tests does not ensure that the columns have the exact value
        # but at least ensure that the contents looks as expected
        survey_df = pd.read_csv(
            StringIO(obs[1]), delimiter='\t', dtype=str, encoding='utf-8')
        survey_df.set_index('sample_name', inplace=True, drop=True)

        # Make sure that the prohibited columns from EBI are not in the
        # pulldown
        self.assertEqual(set(survey_df.columns).intersection(ebi_remove),
                         set())

        freq_accepted_vals = {
            'Never', 'Rarely (a few times/month)',
            'Regularly (3-5 times/week)', 'Occasionally (1-2 times/week)',
            'Unspecified', 'Daily'}

        freq_cols = ['ALCOHOL_FREQUENCY', 'PROBIOTIC_FREQUENCY',
                     'ONE_LITER_OF_WATER_A_DAY_FREQUENCY', 'POOL_FREQUENCY',
                     'FLOSSING_FREQUENCY', 'COSMETICS_FREQUENCY']

        for col in freq_cols:
            vals = set(survey_df[col])
            self.assertTrue(all([x in freq_accepted_vals for x in vals]))

        # This astype is making sure that the values in the BMI column are
        # values that can be casted to float.
        survey_df[survey_df.BMI != 'Unspecified'] .BMI.astype(float)

        body_product_values = set(survey_df.BODY_PRODUCT)
        self.assertTrue(all([x.startswith('UBERON') or x == 'Unspecified'
                             for x in body_product_values]))

        survey = obs[1]
        self.assertFalse('VIOSCREEN' in survey)

        obs, _ = db.pulldown(barcodes, blanks=['BLANK.01'])
        survey = obs[1]
        self.assertFalse('VIOSCREEN' in survey)
        self.assertTrue('BLANK.01' in survey)

        # Test with third party
        obs, _ = db.pulldown(barcodes, external=['Vioscreen'])
        survey = obs[1]
        self.assertTrue('VIOSCREEN' in survey)

        obs, _ = db.pulldown(barcodes, blanks=['BLANK.01'],
                             external=['Vioscreen'])
        survey = obs[1]
        self.assertTrue('VIOSCREEN' in survey)
        self.assertTrue('BLANK.01' in survey)

    def test_check_consent(self):
        consent, fail = db.check_consent(['000027561', '000001124', '0000000'])
        self.assertEqual(consent, ['000027561'])
        self.assertEqual(fail, {'0000000': 'Not an AG barcode',
                                '000001124': 'Sample not logged'})

    def test_get_unconsented(self):
        obs = db.get_unconsented()
        # we don't know the actual number independent of DB version, but we can
        # assume that we have a certain amount of those barcodes.
        self.assertTrue(len(obs) >= 100)

        # we cannot know which barcodes are unconsented without executing the
        # db function itself. Thus, for unit tests, we should only check data
        # types.
        self.assertTrue(obs[0][0].isdigit())
        self.assertTrue(isinstance(obs[0][1], datetime.date))
        self.assertTrue(isinstance(obs[0][2], str))

    def test_search_kits(self):
        # obtain current test data from DB
        ag_login_id = 'd8592c74-7cf9-2135-e040-8a80115d6401'
        kits = db.get_kit_info_by_login(ag_login_id)

        # check if ag_login_id is regain with supplied_kit_id
        obs = db.search_kits(kits[0]['supplied_kit_id'])
        self.assertEqual([ag_login_id], obs)

        # check if kit_id is found by search
        obs = db.search_kits('e1934dfe-8537-6dce-e040-8a80115d2da9')
        self.assertEqual(['e1934ceb-6e92-c36a-e040-8a80115d2d64'], obs)

        # check that a non existing kit is not found
        obs = db.search_kits('990001124')
        self.assertEqual([], obs)

    def test_get_barcodes_with_results(self):
        obs = db.get_barcodes_with_results()
        exp = ['000023299']
        self.assertEqual(obs, exp)

    def test_mark_results_ready(self):
        db._revert_ready(['000023299'])
        obs = db.get_ag_barcode_details(['000001072', '000023299'])
        self.assertEqual(obs['000023299']['results_ready'], None)
        self.assertEqual(obs['000001072']['results_ready'], 'Y')

        obs = db.mark_results_ready(['000001072', '000023299'], debug=True)
        self.assertEqual(obs['new_bcs'], ('000023299', ))
        self.assertEqual(obs['mail']['mimetext']['To'],
                         'americangut@gmail.com')
        self.assertEqual(obs['mail']['mimetext']['From'], '')
        self.assertEqual(obs['mail']['mimetext']['Subject'],
                         'Your American/British Gut results are ready')
        # don't compare name, since it is scrubbed to random chars
        self.assertEqual(obs['mail']['recipients'][0],
                         'americangut@gmail.com')

        obs = db.get_ag_barcode_details(['000001072', '000023299'])
        self.assertEqual(obs['000023299']['results_ready'], 'Y')
        self.assertEqual(obs['000001072']['results_ready'], 'Y')

    def test_get_access_levels_user(self):
        # insert a fresh new user into DB.
        email = 'testmail@testdomain.com'
        password = ('$2a$10$2.6Y9HmBqUFmSvKCjWmBte70'
                    'WF.zd3h4VqbhLMQK1xP67Aj3rei86')
        sql = """INSERT INTO ag.labadmin_users (email, password)
                 VALUES (%s, %s)"""
        db._con.execute(sql, [email, password])

        obs = db.get_access_levels_user(email)
        self.assertItemsEqual(obs, [])

        db.alter_access_levels(email, [1, 6])
        obs = db.get_access_levels_user(email)
        self.assertItemsEqual(obs, [[1, 'Barcodes'], [6, 'Search']])

        db.alter_access_levels(email, [])
        obs = db.get_access_levels_user(email)
        self.assertItemsEqual(obs, [])

        # Remove test user from DB.
        sql = """DELETE FROM ag.labadmin_users WHERE email=%s"""
        db._con.execute(sql, [email])

    def test_get_users(self):
        obs = db.get_users()
        exp = 'test'
        self.assertIn(exp, obs)

    def test_get_access_levels(self):
        obs = db.get_access_levels()
        exp = [[1, 'Barcodes'], [2, 'AG kits'], [3, 'Scan Barcodes'],
               [4, 'External surveys'], [5, 'Metadata Pulldown'],
               [6, 'Search'], [7, 'Admin']]
        self.assertEqual(obs, exp)

    def test_participant_names(self):
        obs = db.participant_names()
        self.assertTrue(len(obs) >= 8237)
        self.assertIn('000027561', map(lambda x: x[0], obs))

    def test_search_barcodes(self):
        obs = db.search_barcodes('000001124')
        self.assertEqual(obs, ['d8592c74-7c27-2135-e040-8a80115d6401'])

        ag_login_id = "d8592c74-9491-2135-e040-8a80115d6401"
        names = db.ut_get_participant_names_from_ag_login_id(ag_login_id)

        obs = []
        for name in names:
            obs.extend(db.search_barcodes(name))
        self.assertTrue(ag_login_id in obs)

    def test_getAGBarcodeDetails(self):
        obs = db.getAGBarcodeDetails('000018046')
        exp = {'status': 'Received',
               'ag_kit_id': '0060a301-e5c0-6a4e-e050-8a800c5d49b7',
               'barcode': '000018046',
               'environment_sampled': None,
               # 'name': 'REMOVED',
               'ag_kit_barcode_id': '0060a301-e5c1-6a4e-e050-8a800c5d49b7',
               'sample_time': datetime.time(11, 15),
               # 'notes': 'REMOVED',
               'overloaded': 'N',
               'withdrawn': None,  # 'email': 'REMOVED',
               'other': 'N',
               # 'deposited': False,
               # 'participant_name': 'REMOVED-0',
               'refunded': None, 'moldy': 'N',
               'sample_date': datetime.date(2014, 8, 13),
               'date_of_last_email': datetime.date(2014, 8, 15),
               # 'other_text': 'REMOVED',
               'site_sampled': 'Stool'}
        # only look at those fields, that are not subject to scrubbing
        self.assertEqual({k: obs[k] for k in exp}, exp)

    def test_get_barcode_info_by_kit_id(self):
        obs = db.get_barcode_info_by_kit_id(
            '0060a301-e5c0-6a4e-e050-8a800c5d49b7')[0]
        exp = {'ag_kit_id': '0060a301-e5c0-6a4e-e050-8a800c5d49b7',
               'environment_sampled': None,
               'sample_time': datetime.time(11, 15),
               # 'notes': 'REMOVED',
               'barcode': '000018046',
               'results_ready': 'Y',
               'refunded': None,
               # 'participant_name': 'REMOVED-0',
               'ag_kit_barcode_id': '0060a301-e5c1-6a4e-e050-8a800c5d49b7',
               'sample_date': datetime.date(2014, 8, 13),
               'withdrawn': None,
               'site_sampled': 'Stool'}
        # only look at those fields, that are not subject to scrubbing
        self.assertEqual({k: obs[k] for k in exp}, exp)

    def test_getHumanParticipants(self):
        i = "d8592c74-9694-2135-e040-8a80115d6401"
        res = db.getHumanParticipants(i)
        # we can't compare to scrubbed participant names, thus we only check
        # number of names.
        self.assertTrue(len(res) >= 4)

    def test_getHumanParticipantsNotPresent(self):
        i = '00000000-0000-0000-0000-000000000000'
        res = db.getHumanParticipants(i)
        self.assertEqual(res, [])

    def test_getAnimalParticipants(self):
        i = "ed5ab96f-fe3b-ead5-e040-8a80115d1c4b"
        res = db.getAnimalParticipants(i)
        # we can't compare to scrubbed participant names, thus we only check
        # number of names.
        self.assertTrue(len(res) == 1)

    def test_getAnimalParticipantsNotPresent(self):
        i = "00711b0a-67d6-0fed-e050-8a800c5d7570"
        res = db.getAnimalParticipants(i)
        self.assertEqual(res, [])

    def test_get_ag_barcode_details(self):
        obs = db.get_ag_barcode_details(['000018046'])
        ag_login_id = '0060a301-e5bf-6a4e-e050-8a800c5d49b7'
        exp = {'000018046': {
               'ag_kit_barcode_id': '0060a301-e5c1-6a4e-e050-8a800c5d49b7',
               'verification_email_sent': 'n',
               'pass_reset_code': None,
               'vioscreen_status': 3,
               'sample_barcode_file': '000018046.jpg',
               'environment_sampled': None,
               'supplied_kit_id': db.ut_get_supplied_kit_id(ag_login_id),
               'withdrawn': None,
               'kit_verified': 'y',
               # 'city': 'REMOVED',
               'ag_kit_id': '0060a301-e5c0-6a4e-e050-8a800c5d49b7',
               # 'zip': 'REMOVED',
               'ag_login_id': ag_login_id,
               # 'state': 'REMOVED',
               'results_ready': 'Y',
               'moldy': 'N',
               # The key 'registered_on' is a time stamp when the database is
               # created. It is unique per deployment.
               # 'registered_on': datetime.datetime(2016, 8, 17, 10, 47, 2,
               #                                   713292),
               # 'kit_password': ('$2a$10$2.6Y9HmBqUFmSvKCjWmBte70WF.zd3h4Vqb'
               #                  'hLMQK1xP67Aj3rei86'),
               # 'deposited': False,
               'sample_date': datetime.date(2014, 8, 13),
               # 'email': 'REMOVED',
               'print_results': False,
               'open_humans_token': None,
               # 'elevation': 0.0,
               'refunded': None,
               # 'other_text': 'REMOVED',
               'barcode': '000018046',
               'swabs_per_kit': 1L,
               # 'kit_verification_code': '60260',
               # 'latitude': 0.0,
               'cannot_geocode': None,
               # 'address': 'REMOVED',
               'date_of_last_email': datetime.date(2014, 8, 15),
               'site_sampled': 'Stool',
               # 'name': 'REMOVED',
               'sample_time': datetime.time(11, 15),
               # 'notes': 'REMOVED',
               'overloaded': 'N',
               # 'longitude': 0.0,
               'pass_reset_time': None,
               # 'country': 'REMOVED',
               'survey_id': '084532330aca5885',
               'other': 'N',
               'sample_barcode_file_md5': None}}
        participant_names = db.ut_get_participant_names_from_ag_login_id(
            ag_login_id)
        for key in obs:
            del(obs[key]['registered_on'])
            # only look at those fields, that are not subject to scrubbing
            self.assertEqual({k: obs[key][k] for k in exp[key]}, exp[key])
            self.assertIn(obs[key]['participant_name'], participant_names)

    def test_list_ag_surveys(self):
        truth = [(-1, 'Personal Information', True),
                 (-2, 'Pet Information', True),
                 (-3, 'Fermented Foods', True),
                 (-4, 'Surfers', True),
                 (-5, 'Personal_Microbiome', True)]
        self.assertItemsEqual(db.list_ag_surveys(), truth)

        truth = [(-1, 'Personal Information', False),
                 (-2, 'Pet Information', True),
                 (-3, 'Fermented Foods', False),
                 (-4, 'Surfers', True),
                 (-5, 'Personal_Microbiome', False)]
        self.assertItemsEqual(db.list_ag_surveys([-2, -4]), truth)

    # - PlateMapper functions tests - #
    def test_get_blanks(self):
        obs = db.get_blanks()
        self.assertItemsEqual(obs, ['BLANK', 'SWAB', 'PCRCONTROL'])

    def test_get_studies(self):
        obs = db.get_studies()
        self.assertEqual(obs, [])

        db.create_study(9999, 'LabAdmin test project', 'LTP', 'KL9999')
        self._clean_up_funcs.append(partial(db.delete_study, 9999))

        # Cast the DictCursor list to a dict list so assertEqual works
        obs = map(dict, db.get_studies())
        exp = [{'study_id': 9999, 'title': 'LabAdmin test project',
               'alias': 'LTP', 'jira_id': 'KL9999'}]
        self.assertEqual(obs, exp)

        db.create_study(9998, 'Understanding the Cannabis Microbiome',
                        'Cannabis Soils', 'KL9999998')
        self._clean_up_funcs.append(partial(db.delete_study, 9998))

        obs = map(dict, db.get_studies())
        exp = [{'study_id': 9998,
                'title': 'Understanding the Cannabis Microbiome',
                'alias': 'Cannabis Soils', 'jira_id': 'KL9999998'},
               {'study_id': 9999, 'title': 'LabAdmin test project',
                'alias': 'LTP', 'jira_id': 'KL9999'}]
        self.assertEqual(obs, exp)

    def test_study_exists(self):
        with self.assertRaises(ValueError) as ctx:
            db._study_exists(9999)
        self.assertEqual(ctx.exception.message,
                         "Study ID 9999 does not exist.")

        db.create_study(9999, 'LabAdmin test project', 'LTP', 'KL9999')
        self._clean_up_funcs.append(partial(db.delete_study, 9999))
        db._study_exists(9999)

    def test_study_is_unique(self):
        db._study_is_unique(9999, 'LabAdmin test project')

        db.create_study(9999, 'LabAdmin test project', 'LTP', 'KL9999')
        self._clean_up_funcs.append(partial(db.delete_study, 9999))

        db._study_is_unique(10318, 'Fake LabAdmin test project')
        db._study_is_unique(9999, 'LabAdmin test project', skip_id=9999)
        with self.assertRaises(ValueError) as ctx:
            db._study_is_unique(9999, 'LabAdmin test project')
        self.assertEqual(
            ctx.exception.message,
            "Study (9999, LabAdmin test project) conflicts with studies 9999")

        db._study_is_unique(9999, 'Fake LabAdmin test project', skip_id=9999)
        with self.assertRaises(ValueError) as ctx:
            db._study_is_unique(9999, 'Fake LabAdmin test project')
        self.assertEqual(
            ctx.exception.message,
            "Study (9999, Fake LabAdmin test project) conflicts "
            "with studies 9999")

        with self.assertRaises(ValueError) as ctx:
            db._study_is_unique(10318, 'LabAdmin test project')
        self.assertEqual(
            ctx.exception.message,
            "Study (10318, LabAdmin test project) conflicts with studies 9999")

    def test_create_study(self):
        # Test success
        db.create_study(9999, 'LabAdmin test project', 'LTP', 'KL9999')
        self._clean_up_funcs.append(partial(db.delete_study, 9999))
        obs = db.read_study(9999)
        exp = {'study_id': 9999, 'title': 'LabAdmin test project',
               'alias': 'LTP', 'jira_id': 'KL9999'}
        self.assertEqual(obs, exp)

        # Test failures
        with self.assertRaises(ValueError) as ctx:
            db.create_study(9999, 'LabAdmin test project 2', 'LTP', 'KL9999')
        self.assertEqual(
            ctx.exception.message,
            "Study (9999, LabAdmin test project 2) conflicts with "
            "studies 9999")

    def test_edit_study(self):
        # Test success
        db.create_study(9999, 'LabAdmin test project', 'LTP', 'KL9999')
        self._clean_up_funcs.append(partial(db.delete_study, 9999))
        obs = db.read_study(9999)
        exp = {'study_id': 9999, 'title': 'LabAdmin test project',
               'alias': 'LTP', 'jira_id': 'KL9999'}
        self.assertEqual(obs, exp)
        db.edit_study(9999, title='Test study 2', alias='the study')
        obs = db.read_study(9999)
        exp = {'study_id': 9999, 'title': 'Test study 2',
               'alias': 'the study', 'jira_id': 'KL9999'}
        self.assertEqual(obs, exp)

        # Test success changing only one of the values
        db.edit_study(9999, title='LabAdmin test project')
        obs = db.read_study(9999)
        exp = {'study_id': 9999, 'title': 'LabAdmin test project',
               'alias': 'the study', 'jira_id': 'KL9999'}
        self.assertEqual(obs, exp)

        db.edit_study(9999, alias='LTP')
        obs = db.read_study(9999)
        exp = {'study_id': 9999, 'title': 'LabAdmin test project',
               'alias': 'LTP', 'jira_id': 'KL9999'}
        self.assertEqual(obs, exp)

        # Test error no parameters
        with self.assertRaises(ValueError) as ctx:
            db.edit_study(9999)
        self.assertEqual(ctx.exception.message,
                         "At least one of title or alias should be provided")

        # Test error duplicated title
        db.create_study(9998, 'LabAdmin Test Project 2', 'LTP2', 'KL29998')
        self._clean_up_funcs.append(partial(db.delete_study, 9998))
        with self.assertRaises(ValueError) as ctx:
            db.edit_study(9998, title='LabAdmin test project')
        self.assertEqual(ctx.exception.message,
                         "Study (9998, LabAdmin test project) conflicts with "
                         "studies 9999")

        # Test error study does not exist
        with self.assertRaises(ValueError) as ctx:
            db.edit_study(0, title='LTP')
        self.assertEqual(ctx.exception.message, "Study ID 0 does not exist.")

    def test_read_study(self):
        # Read properties of a study
        db.create_study(9999, title='LabAdmin test project',
                        alias='LTP', jira_id='KL9999')
        self._clean_up_funcs.append(partial(db.delete_study, 9999))
        obs = db.read_study(9999)
        exp = {'study_id': 9999, 'title': 'LabAdmin test project',
               'alias': 'LTP', 'jira_id': 'KL9999'}
        self.assertEqual(obs, exp)

        # Attempt to read properties of a non-existing study
        with self.assertRaises(ValueError) as ctx:
            db.read_study(0)
        self.assertEqual(ctx.exception.message,
                         'Study ID 0 does not exist.')

    def test_delete_study(self):
        # Delete a study without samples
        db.create_study(9999, title='LabAdmin test project',
                        alias='LTP', jira_id='KL9999')
        db.delete_study(9999)
        # Check that the study has been deleted by trying to delete it again
        with self.assertRaises(ValueError) as ctx:
            db.delete_study(9999)
        self.assertEqual(ctx.exception.message,
                         'Study ID 9999 does not exist.')

        # Delete a study with three samples associated
        db.create_study(9999, title='LabAdmin test project',
                        alias='LTP', jira_id='KL9999')
        db.set_study_samples(9999, ['9999.sample1', '9999.sample2',
                                    '9999.sample3'])
        db.delete_study(9999)
        with self.assertRaises(ValueError) as ctx:
            db.delete_study(9999)
        self.assertEqual(ctx.exception.message,
                         'Study ID 9999 does not exist.')

        # Raises an error when trying to delete a study with samples plated
        db.create_study(9999, title='LabAdmin test project',
                        alias='LTP', jira_id='KL9999')
        self._clean_up_funcs.append(partial(db.delete_study, 9999))
        # Add samples to the study
        samples = ['9999.Sample_1', '9999.Sample_2', '9999.Sample_3']
        db.set_study_samples(9999, samples)

        # Create a plate
        pt = db.get_plate_types()[0]
        plate_id = db.create_sample_plate('Test plate', pt['id'],
                                          'test', [9999])
        self._clean_up_funcs.insert(
            0, partial(db.delete_sample_plate, plate_id))
        # Create the layout
        layout = []
        row = []
        for i in range(pt['rows']):
            for j in range(pt['cols']):
                row.append({'sample_id': None, 'name': None, 'notes': None})
            layout.append(row)
            row = []
        layout[0][0]['sample_id'] = samples[0]
        layout[0][1]['sample_id'] = samples[1]
        layout[0][2]['sample_id'] = samples[2]
        db.write_sample_plate_layout(plate_id, layout)

        with self.assertRaises(ValueError) as ctx:
            db.delete_study(9999)
        self.assertEqual(ctx.exception.message,
                         "Can't remove study 9999, samples have been plated. "
                         "Try removing the plates first.")

    def test_set_study_samples(self):
        # Create a study
        db.create_study(9999, title='LabAdmin test project', alias='LTP',
                        jira_id='KL9999')
        self._clean_up_funcs.append(partial(db.delete_study, 9999))

        # Add samples to an empty study
        samples = ['9999.sample1', '9999.sample2']
        db.set_study_samples(9999, samples)
        obs = db.get_study_samples(9999)
        self.assertItemsEqual(obs, samples)

        # Add more samples
        samples.append('9999.sample3')
        db.set_study_samples(9999, samples)
        obs = db.get_study_samples(9999)
        self.assertItemsEqual(obs, samples)

        # Remove one sample
        samples.remove('9999.sample3')
        db.set_study_samples(9999, samples)
        obs = db.get_study_samples(9999)
        self.assertItemsEqual(obs, samples)

        # Try to remove a sample that has been plated
        # Create a plate
        pt = db.get_plate_types()[0]
        plate_id = db.create_sample_plate('Test plate', pt['id'],
                                          'test', [9999])
        self._clean_up_funcs.insert(
            0, partial(db.delete_sample_plate, plate_id))
        # Create the layout
        layout = []
        row = []
        for i in range(pt['rows']):
            for j in range(pt['cols']):
                row.append({'sample_id': None, 'name': None, 'notes': None})
            layout.append(row)
            row = []
        layout[0][0]['sample_id'] = '9999.sample1'
        layout[0][1]['sample_id'] = '9999.sample2'
        db.write_sample_plate_layout(plate_id, layout)

        with self.assertRaises(ValueError) as ctx:
            db.delete_study(9999)
        self.assertEqual(ctx.exception.message,
                         "Can't remove study 9999, samples have been plated. "
                         "Try removing the plates first.")

        # Try to add samples to a study that does not exist
        with self.assertRaises(ValueError) as ctx:
            db.set_study_samples(9998, ['9998.sample1', '9998.sample2'])
        self.assertEqual(ctx.exception.message,
                         'Study ID 9998 does not exist.')

    def test_get_study_plated_samples(self):
        # Create a study
        db.create_study(9999, title='LabAdmin test project', alias='LTP',
                        jira_id='KL9999')
        self._clean_up_funcs.append(partial(db.delete_study, 9999))

        # Retrieve plated samples from an empty study
        self.assertEqual(db.get_study_plated_samples(9999), {})

        # Retrieve plated samples from a study with no samples plated
        db.set_study_samples(
            9999, ['9999.sample1', '9999.sample2', '9999.sample3'])
        self.assertEqual(db.get_study_plated_samples(9999), {})

        # Put samples in a couple of plates
        # Create a plate
        pt = db.get_plate_types()[0]
        plate_id = db.create_sample_plate('Test plate', pt['id'],
                                          'test', [9999])
        self._clean_up_funcs.insert(
            0, partial(db.delete_sample_plate, plate_id))
        plate_id_2 = db.create_sample_plate('Test plate 2', pt['id'],
                                            'test', [9999])
        self._clean_up_funcs.insert(
            0, partial(db.delete_sample_plate, plate_id_2))
        # Create the layout
        layout = []
        row = []
        for i in range(pt['rows']):
            for j in range(pt['cols']):
                row.append({'sample_id': None, 'name': None, 'notes': None})
            layout.append(row)
            row = []
        layout[0][0]['sample_id'] = '9999.sample1'
        layout[0][1]['sample_id'] = '9999.sample2'
        layout[0][2]['sample_id'] = '9999.sample1'
        db.write_sample_plate_layout(plate_id, layout)
        layout[0][1]['sample_id'] = '9999.sample3'
        db.write_sample_plate_layout(plate_id_2, layout)

        exp = {plate_id: ['9999.sample1', '9999.sample2'],
               plate_id_2: ['9999.sample1', '9999.sample3']}
        self.assertEqual(db.get_study_plated_samples(9999), exp)

        # Try to get plated samples from a study that does not exist
        with self.assertRaises(ValueError) as ctx:
            db.get_study_plated_samples(9998)
        self.assertEqual(ctx.exception.message,
                         'Study ID 9998 does not exist.')

    def test_get_study_samples(self):
        # Create a study
        db.create_study(9999, title='LabAdmin test project', alias='LTP',
                        jira_id='KL9999')
        self._clean_up_funcs.append(partial(db.delete_study, 9999))

        # Retrieve samples from an empty study
        self.assertEqual(db.get_study_samples(9999), [])

        # Retrieve samples
        samples = ['9999.sample1', '9999.sample2']
        db.set_study_samples(9999, samples)
        obs = db.get_study_samples(9999)
        self.assertItemsEqual(obs, samples)

        # Try to access to a study that doesn't exist
        with self.assertRaises(ValueError) as ctx:
            db.get_study_samples(9998)
        self.assertEqual(ctx.exception.message,
                         'Study ID 9998 does not exist.')

    def test_sample_plate_name_exists(self):
        self.assertFalse(db.sample_plate_name_exists('Test plate'))
        # Create a study
        db.create_study(9999, title='LabAdmin test project',
                        alias='LTP', jira_id='KL9999')
        # Create a new plate
        # Magic number 0 -> we just want to get on plate type, so whatever
        # is first works for us
        pt_id = db.get_plate_types()[0]['id']
        plate_id = db.create_sample_plate('Test plate', pt_id, 'test', [9999])
        self._clean_up_funcs.append(partial(db.delete_sample_plate, plate_id))
        self._clean_up_funcs.append(partial(db.delete_study, 9999))
        self.assertTrue(db.sample_plate_name_exists('Test plate'))
        self.assertFalse(db.sample_plate_name_exists('Test plate 2'))

    def test_create_sample_plate(self):
        # Create a study
        db.create_study(9999, title='LabAdmin test project',
                        alias='LTP', jira_id='KL9999')
        # Magic number 0 -> we just want to get on plate type, so whatever
        # is first works for us
        pt_id = db.get_plate_types()[0]['id']
        before = datetime.datetime.now()
        plate_id = db.create_sample_plate('Test plate', pt_id, 'test', [9999])
        self._clean_up_funcs.append(partial(db.delete_sample_plate, plate_id))
        self._clean_up_funcs.append(partial(db.delete_study, 9999))
        after = datetime.datetime.now()
        obs = db.read_sample_plate(plate_id)
        self.assertTrue(before < obs.pop('created_on') < after)
        exp = {'name': 'Test plate', 'plate_type_id': pt_id, 'email': 'test',
               'notes': None, 'studies': [9999]}
        self.assertEqual(obs, exp)

        # Attempt to create a sample plate with a duplicate name
        with self.assertRaises(ValueError) as context:
            db.create_sample_plate('Test plate', pt_id, 'test', [9999])
        err = ('Name \'Test plate\' conflicts with exisiting sample '
               'plate %s.' % plate_id)
        self.assertEqual(context.exception.message, err)

        # Attempt to create a sample plate with an invalid email
        with self.assertRaises(ValueError) as context:
            db.create_sample_plate('Plate 2', pt_id, 'not-an-email', [9999])
        err = 'Email not-an-email does not exist.'
        self.assertEqual(context.exception.message, err)

        # Attempt to create a sample plate with an invalid plate type
        with self.assertRaises(ValueError) as context:
            db.create_sample_plate('Plate 2', 12345, 'test', [9999])
        err = 'Plate type ID 12345 does not exist.'
        self.assertEqual(context.exception.message, err)

    def test_edit_sample_plate(self):
        # Create a study
        db.create_study(9999, title='LabAdmin test project',
                        alias='LTP', jira_id='KL9999')
        self._clean_up_funcs.append(partial(db.delete_study, 9999))

        # Create a plate
        pt = db.get_plate_types()[0]
        plate_id = db.create_sample_plate('Test plate', pt['id'],
                                          'test', [9999])
        self._clean_up_funcs.insert(
            0, partial(db.delete_sample_plate, plate_id))

        obs = db.read_sample_plate(plate_id)
        # Remove created_on since it is not deterministic and its correctness
        # have been tested elsewhere
        del obs['created_on']
        exp = {'name': 'Test plate', 'plate_type_id': pt['id'],
               'email': 'test', 'notes': None, 'studies': [9999]}
        self.assertEqual(obs, exp)

        # Update some attributes of the plate
        exp_date = datetime.datetime.now()
        db.edit_sample_plate(plate_id, name='Test Plate 2',
                             created_on=exp_date, notes='Testing notes')
        obs = db.read_sample_plate(plate_id)
        exp = {'name': 'Test Plate 2', 'plate_type_id': pt['id'],
               'email': 'test', 'notes': 'Testing notes', 'studies': [9999],
               'created_on': exp_date}
        self.assertEqual(obs, exp)

        # Raises an error when no attribute is being updated
        with self.assertRaises(ValueError) as ctx:
            db.edit_sample_plate(plate_id)
        self.assertEqual(ctx.exception.message,
                         'At least one of name, plate_type_id, email, '
                         'created_on or notes sould be provided')

        # Raises an error when the plate does not exists
        with self.assertRaises(ValueError) as ctx:
            db.edit_sample_plate(plate_id + 1, name='test')
        self.assertEqual(ctx.exception.message,
                         'Sample plate ID %s does not exist.' % (plate_id + 1))

        # Raises an error when sample plate name is not unique
        dup_id = db.create_sample_plate('Test plate', pt['id'], 'test', [9999])
        self._clean_up_funcs.insert(
            0, partial(db.delete_sample_plate, dup_id))
        with self.assertRaises(ValueError) as ctx:
            db.edit_sample_plate(plate_id, name='Test plate')
        self.assertEqual(ctx.exception.message,
                         "Name 'Test plate' conflicts with exisiting sample "
                         "plate %s." % dup_id)

        # Raises an error when sample plate type does not exist
        with self.assertRaises(ValueError) as ctx:
            db.edit_sample_plate(plate_id, plate_type_id=0)
        self.assertEqual(ctx.exception.message,
                         'Plate type ID 0 does not exist.')

        # Raises an error when plate_type_id is provided and samples have been
        # already plated
        # Add samples to the study
        samples = ['9999.Sample_1', '9999.Sample_2', '9999.Sample_3']
        db.set_study_samples(9999, samples)

        # Create the layout
        layout = []
        row = []
        for i in range(pt['rows']):
            for j in range(pt['cols']):
                row.append({'sample_id': None, 'name': None, 'notes': None})
            layout.append(row)
            row = []
        layout[0][0]['sample_id'] = samples[0]
        layout[0][1]['sample_id'] = samples[1]
        layout[0][2]['sample_id'] = samples[2]
        db.write_sample_plate_layout(plate_id, layout)

        # Raises an error when the email does not exists
        with self.assertRaises(ValueError) as ctx:
            db.edit_sample_plate(plate_id, email='does@not.exist')
        self.assertEqual(ctx.exception.message,
                         'Email does@not.exist does not exist.')

    def test_get_blanks_from_sample_plate(self):
        # Create a study
        db.create_study(9999, title='LabAdmin test project',
                        alias='LTP', jira_id='KL9999')
        self._clean_up_funcs.append(partial(db.delete_study, 9999))

        # Add samples to the study
        samples = ['9999.Sample_1', '9999.Sample_2', '9999.Sample_3']
        db.set_study_samples(9999, samples)

        # Create a plate
        pt = db.get_plate_types()[0]
        plate_id = db.create_sample_plate('Test plate', pt['id'],
                                          'test', [9999])
        self._clean_up_funcs.insert(
            0, partial(db.delete_sample_plate, plate_id))

        # plate some samples
        layout = [[{}] * pt['cols']] * pt['rows']
        # Set the first column and 3rd column to be all blanks. Is a bit subtle
        # but this is happening because in all the rows we have the same list
        # given how we have constructed the layout
        layout[0][0] = {'sample_id': 'BLANK'}
        layout[0][1] = {'sample_id': '9999.Sample_1'}
        layout[0][2] = {'sample_id': '9999.Sample_2'}
        layout[0][3] = {'sample_id': 'BLANK'}
        db.write_sample_plate_layout(plate_id, layout)

        obs = db.get_blanks_from_sample_plate(plate_id)
        exp = [['BLANK', 0, 0], ['BLANK', 0, 3],
               ['BLANK', 1, 0], ['BLANK', 1, 3],
               ['BLANK', 2, 0], ['BLANK', 2, 3],
               ['BLANK', 3, 0], ['BLANK', 3, 3],
               ['BLANK', 4, 0], ['BLANK', 4, 3],
               ['BLANK', 5, 0], ['BLANK', 5, 3],
               ['BLANK', 6, 0], ['BLANK', 6, 3],
               ['BLANK', 7, 0], ['BLANK', 7, 3]]
        self.assertEqual(obs, exp)

    def test_get_replicates_from_sample_plate(self):
        # Create two study
        db.create_study(9999, title='LabAdmin test project',
                        alias='LTP', jira_id='KL9999')
        self._clean_up_funcs.append(partial(db.delete_study, 9999))
        db.create_study(9998, title='LabAdmin test project 2', alias='LTP',
                        jira_id='KL9998')
        self._clean_up_funcs.append(partial(db.delete_study, 9998))

        # Add samples to the studies
        samples = ['9999.Sample_1', '9999.Sample_2', '9999.Sample_3']
        db.set_study_samples(9999, samples)
        samples = ['9998.Sample_1', '9998.Sample_2', '9998.Sample_3']
        db.set_study_samples(9998, samples)

        # Create a plate
        pt = db.get_plate_types()[0]
        plate_id = db.create_sample_plate('Test plate', pt['id'],
                                          'test', [9999, 9998])
        self._clean_up_funcs.insert(
            0, partial(db.delete_sample_plate, plate_id))

        # plate some samples
        layout = [[{}] * pt['cols']] * pt['rows']
        # Set the first column and 3rd column to be all blanks. Is a bit subtle
        # but this is happening because in all the rows we have the same list
        # given how we have constructed the layout. Similarly, the second
        # column has the sample sample in all rows
        layout[0][0] = {'sample_id': 'BLANK'}
        layout[0][1] = {'sample_id': '9999.Sample_1'}
        layout[0][2] = {'sample_id': '9999.Sample_2'}
        layout[0][3] = {'sample_id': 'BLANK'}
        layout[0][4] = {'sample_id': '9998.Sample_1'}
        layout[0][5] = {'sample_id': '9998.Sample_2'}
        layout[1] = [{}] * pt['cols']
        layout[1][6] = {'sample_id': '9998.Sample_3'}
        db.write_sample_plate_layout(plate_id, layout)

        obs = db.get_replicates_from_sample_plate(plate_id)
        exp = {'9999.Sample_1': [(0, 1), (2, 1), (3, 1), (4, 1),
                                 (5, 1), (6, 1), (7, 1)],
               '9999.Sample_2': [(0, 2), (2, 2), (3, 2), (4, 2),
                                 (5, 2), (6, 2), (7, 2)],
               '9998.Sample_1': [(0, 4), (2, 4), (3, 4), (4, 4),
                                 (5, 4), (6, 4), (7, 4)],
               '9998.Sample_2': [(0, 5), (2, 5), (3, 5), (4, 5),
                                 (5, 5), (6, 5), (7, 5)]}
        # This tests that the keys are the same
        self.assertItemsEqual(obs, exp)
        for sample in exp:
            self.assertItemsEqual(obs[sample], exp[sample])

    def test_read_sample_plate(self):
        # Create a study
        db.create_study(9999, title='LabAdmin test project',
                        alias='LTP', jira_id='KL9999')
        # Magic number 0 -> we just want to get on plate type, so whatever
        # is first works for us
        pt_id = db.get_plate_types()[0]['id']
        before = datetime.datetime.now()
        plate_id = db.create_sample_plate('Test plate', pt_id, 'test', [9999])
        self._clean_up_funcs.append(partial(db.delete_sample_plate, plate_id))
        self._clean_up_funcs.append(partial(db.delete_study, 9999))
        after = datetime.datetime.now()
        obs = db.read_sample_plate(plate_id)
        self.assertTrue(before < obs.pop('created_on') < after)
        exp = {'name': 'Test plate', 'plate_type_id': pt_id, 'email': 'test',
               'notes': None, 'studies': [9999]}
        self.assertEqual(obs, exp)

        # Attempt to read a sample plate that does not exist
        with self.assertRaises(ValueError) as context:
            db.read_sample_plate(1000)
        err = 'Sample plate ID 1000 does not exist.'
        self.assertEqual(context.exception.message, err)

    def test_write_sample_plate_layout(self):
        # Create a study
        db.create_study(9999, title='LabAdmin test project',
                        alias='LTP', jira_id='KL9999')
        self._clean_up_funcs.append(partial(db.delete_study, 9999))

        # Create a plate
        plate_type = db.get_plate_types()[0]
        plate_id = db.create_sample_plate('Test plate', plate_type['id'],
                                          'test', [9999])
        self._clean_up_funcs.insert(
            0, partial(db.delete_sample_plate, plate_id))

        # Add samples to the study
        samples = ['Sample_%d_%d' % (i, j)
                   for i in range(plate_type['rows'])
                   for j in range(plate_type['cols'])]
        db.set_study_samples(9999, samples)

        # Create the layout
        layout = []
        row = []
        for i in range(plate_type['rows']):
            for j in range(plate_type['cols']):
                row.append({'sample_id': samples[i * plate_type['cols'] + j],
                            'name': "%d_%d" % (i, j), 'notes': None})
            layout.append(row)
            row = []

        db.write_sample_plate_layout(plate_id, layout)
        obs = db.read_sample_plate_layout(plate_id)
        self.assertEqual(obs, layout)

        # Update a value
        layout[0][0]['sample_id'] = samples[-1]
        db.write_sample_plate_layout(plate_id, layout)
        obs = db.read_sample_plate_layout(plate_id)
        self.assertEqual(obs, layout)

        # Store an incomplete plate, either by providing None one everything...
        layout[0][0]['sample_id'] = None
        layout[0][0]['name'] = None
        layout[0][0]['notes'] = None
        db.write_sample_plate_layout(plate_id, layout)
        obs = db.read_sample_plate_layout(plate_id)
        self.assertEqual(obs, layout)

        # ... or by providing an empty dict (easier for GUI interaction)
        layout[0][0] = {}
        db.write_sample_plate_layout(plate_id, layout)
        obs = db.read_sample_plate_layout(plate_id)
        layout[0][0]['sample_id'] = None
        layout[0][0]['name'] = None
        layout[0][0]['notes'] = None
        self.assertEqual(obs, layout)

        # Attempt to write the layout of a sample plate that doesn't exist
        with self.assertRaises(ValueError) as ctx:
            db.write_sample_plate_layout(1000, layout)
        self.assertEqual(ctx.exception.message,
                         'Sample plate ID 1000 does not exist.')

        # Make one row shorter than the others
        layout[0] = layout[0][:-2]
        with self.assertRaises(ValueError) as ctx:
            db.write_sample_plate_layout(plate_id, layout)
        self.assertEqual(ctx.exception.message,
                         "The given layout doesn't form a valid plate map "
                         "because not all rows have the same number of "
                         "columns")

        # Attempt to add a layout with different dimensions
        layout.remove(layout[0])
        with self.assertRaises(ValueError) as ctx:
            db.write_sample_plate_layout(plate_id, layout)
        self.assertEqual(ctx.exception.message,
                         "The given layout doesn't match the plate type "
                         "dimensions. Plate type: (%d, %d). Layout: (%d, %d)"
                         % (plate_type['rows'], plate_type['cols'],
                            plate_type['rows'] - 1, plate_type['cols']))

    def test_read_sample_plate_layout(self):
        # We are not going to test here that this function reads a complete
        # layout correctly, that is implicitly tested on the function
        # test_write_sample_plate_layout

        # Create a study
        db.create_study(9999, title='LabAdmin test project',
                        alias='LTP', jira_id='KL9999')
        self._clean_up_funcs.append(partial(db.delete_study, 9999))

        # Create a plate
        plate_type = db.get_plate_types()[0]
        plate_id = db.create_sample_plate('Test plate', plate_type['id'],
                                          'test', [9999])
        self._clean_up_funcs.insert(
            0, partial(db.delete_sample_plate, plate_id))

        # Test that if the layout doesn't exist it returns an empty list
        self.assertEqual(db.read_sample_plate_layout(plate_id), [])

        # Attempt to read a layout of a plate that doesn't exist
        with self.assertRaises(ValueError) as ctx:
            db.read_sample_plate_layout(1000)
        self.assertEqual(ctx.exception.message,
                         'Sample plate ID 1000 does not exist.')

    def test_read_sample(self):
        # Create a study
        db.create_study(9999, title='LabAdmin test project',
                        alias='LTP', jira_id='KL9999')
        self._clean_up_funcs.append(partial(db.delete_study, 9999))
        samples = ['9999.Sample_1', '9999.Sample_2', '9999.Sample_3']
        db.set_study_samples(9999, samples)

        exp = {'sample_id': '9999.Sample_1', 'is_blank': False,
               'details': None, 'study_id': 9999}
        self.assertEqual(db.read_sample('9999.Sample_1'), exp)
        exp = {'sample_id': 'BLANK', 'is_blank': True,
               'details': None, 'study_id': None}
        self.assertEqual(db.read_sample('BLANK'), exp)

        # Attempt to read a leayout of a plate that doesn't exist
        with self.assertRaises(ValueError) as ctx:
            db.read_sample('NOTASAMPLE')
        self.assertEqual(ctx.exception.message,
                         "Sample NOTASAMPLE does not exist")

    def test_delete_sample_plate(self):
        # Create a study
        db.create_study(9999, title='LabAdmin test project',
                        alias='LTP', jira_id='KL9999')
        self._clean_up_funcs.append(partial(db.delete_study, 9999))
        # Magic number 0 -> we just want to get on plate type, so whatever
        # is first works for us
        pt_id = db.get_plate_types()[0]['id']
        plate_id = db.create_sample_plate('Test plate', pt_id, 'test', [9999])
        obs = db.read_sample_plate(plate_id)
        self.assertIsNotNone(obs)
        db.delete_sample_plate(plate_id)
        # Attempt to delete a sample plate that does not exist, this way
        # we also check that the plate has been removed correctly
        with self.assertRaises(ValueError) as context:
            db.delete_sample_plate(plate_id)
        err = 'Sample plate ID %s does not exist.' % plate_id
        self.assertEqual(str(context.exception), err)

    def test_get_property_options(self):
        # Get available extraction robots
        obs = db.get_property_options("extraction_robot")
        exp = [{'id': 1, 'name': 'HOWE_KF1', 'notes': None},
               {'id': 2, 'name': 'HOWE_KF2', 'notes': None},
               {'id': 3, 'name': 'HOWE_KF3', 'notes': None},
               {'id': 4, 'name': 'HOWE_KF4', 'notes': None}]
        self.assertListEqual(obs, exp)

    def test_get_or_create_property_option_id(self):
        existing = db.get_property_options("extraction_robot")

        # Correctly retrieves an option that already exists
        obs = db.get_or_create_property_option_id(
            "extraction_robot", existing[0]['name'])
        self.assertEqual(obs, existing[0]['id'])

        # Test that it creates the property option correctly
        obs = db.get_or_create_property_option_id(
            "extraction_robot", 'LabAdminTest')
        self._clean_up_funcs.append(
            partial(db.delete_property_option, "extraction_robot", obs))
        self.assertTrue(obs > max([e['id'] for e in existing]))

    def test_delete_property_option(self):
        obs = db.get_or_create_property_option_id("extraction_robot",
                                                  "LabAdminTest")
        exp = {'id': obs, 'name': 'LabAdminTest', 'notes': None}
        self.assertIn(exp, db.get_property_options("extraction_robot"))
        db.delete_property_option("extraction_robot", obs)
        self.assertNotIn(exp, db.get_property_options("extraction_robot"))

    def test_get_plate_types(self):
        # Get available plate types
        obs = db.get_plate_types()
        exp = [{'id': 1, 'name': '96-well',
                'notes': 'Standard 96-well plate',
                'cols': 12, 'rows': 8},
               {'id': 2, 'name': '384-well',
                'notes': 'Standard 384-well plate',
                'cols': 24, 'rows': 16}]
        self.assertItemsEqual(obs, exp)

    def test_read_plate_type(self):
        obs = db.read_plate_type(1)
        exp = {'plate_type_id': 1, 'name': '96-well',
               'notes': 'Standard 96-well plate',
               'cols': 12, 'rows': 8}
        self.assertEqual(dict(obs), exp)
        with self.assertRaises(ValueError) as ctx:
            db.read_plate_type(100)
        self.assertEqual(ctx.exception.message, "Plate type 100 doesn't exist")

    def test_get_emails(self):
        # Get available emails
        obs = db.get_emails()
        exp = ['test']
        self.assertListEqual(obs, exp)

    def test_get_sample_plate_ids(self):
        self.assertEqual(db.get_sample_plate_ids(), [])

        # Create a study
        db.create_study(9999, title='LabAdmin test project',
                        alias='LTP', jira_id='KL9999')
        self._clean_up_funcs.append(partial(db.delete_study, 9999))
        # Magic number 0 -> we just want to get on plate type, so whatever
        # is first works for us
        pt_id = db.get_plate_types()[0]['id']
        plate_id = db.create_sample_plate('Test plate', pt_id, 'test', [9999])
        self._clean_up_funcs.insert(
            0, partial(db.delete_sample_plate, plate_id))
        self.assertEqual(db.get_sample_plate_ids(), [plate_id])

        plate_id_2 = db.create_sample_plate('Test plate 2', pt_id,
                                            'test', [9999])
        self._clean_up_funcs.insert(
            0, partial(db.delete_sample_plate, plate_id_2))
        self.assertEqual(db.get_sample_plate_ids(), [plate_id, plate_id_2])

    def test_get_sample_plate_list(self):
        self.assertEqual(db.get_sample_plate_list(), [])

        # Create a couple of studies
        db.create_study(9999, title='LabAdmin test project', alias='LTP',
                        jira_id='KL9999')
        self._clean_up_funcs.append(partial(db.delete_study, 9999))
        db.create_study(9998, title='LabAdmin test project 2', alias='LTP2',
                        jira_id='KL9998')
        self._clean_up_funcs.append(partial(db.delete_study, 9998))
        # Magic number 0 -> we just want to get on plate type, so whatever
        # is first works for us
        pt = db.get_plate_types()[0]

        plate_id = db.create_sample_plate('Test plate', pt['id'],
                                          'test', [9999])
        self._clean_up_funcs.insert(
            0, partial(db.delete_sample_plate, plate_id))

        plate_id_2 = db.create_sample_plate('Test plate 2', pt['id'], 'test',
                                            [9998])
        self._clean_up_funcs.insert(
            0, partial(db.delete_sample_plate, plate_id_2))

        plate_id_3 = db.create_sample_plate('Test plate 3', pt['id'], 'test',
                                            [9999, 9998])
        self._clean_up_funcs.insert(
            0, partial(db.delete_sample_plate, plate_id_3))

        # Try first with an empty plate
        pt_name = pt['name']
        pt_wells = pt['rows'] * pt['cols']
        date = datetime.date.today()
        obs = db.get_sample_plate_list()
        exp = [{'id': plate_id, 'name': 'Test plate',
                'type': [pt_name, pt_wells], 'person': 'test',
                'date': date, 'fill': [0, 0.000],
                'studies': ['LabAdmin test project']},
               {'id': plate_id_2, 'name': 'Test plate 2',
                'type': [pt_name, pt_wells], 'person': 'test',
                'date': date, 'fill': [0, 0.000],
                'studies': ['LabAdmin test project 2']},
               {'id': plate_id_3, 'name': 'Test plate 3',
                'type': [pt_name, pt_wells], 'person': 'test',
                'date': date, 'fill': [0, 0.000],
                'studies': ['LabAdmin test project',
                            'LabAdmin test project 2']}]
        self.assertEqual(obs, exp)

        # Plate some samples and check the output again
        # Add samples to the study
        samples = ['9999.Sample_1', '9999.Sample_2', '9999.Sample_3']
        db.set_study_samples(9999, samples)

        # Create the layout
        layout = []
        row = []
        for i in range(pt['rows']):
            for j in range(pt['cols']):
                row.append({'sample_id': None, 'name': None, 'notes': None})
            layout.append(row)
            row = []
        layout[0][0]['sample_id'] = samples[0]
        layout[0][1]['sample_id'] = samples[1]
        layout[0][2]['sample_id'] = samples[2]
        db.write_sample_plate_layout(plate_id, layout)

        obs = db.get_sample_plate_list()
        exp = [{'id': plate_id, 'name': 'Test plate',
                'type': [pt_name, pt_wells], 'person': 'test',
                'date': date, 'fill': [3, round(3 / pt_wells, 3)],
                'studies': ['LabAdmin test project']},
               {'id': plate_id_2, 'name': 'Test plate 2',
                'type': [pt_name, pt_wells], 'person': 'test',
                'date': date, 'fill': [0, 0.000],
                'studies': ['LabAdmin test project 2']},
               {'id': plate_id_3, 'name': 'Test plate 3',
                'type': [pt_name, pt_wells], 'person': 'test',
                'date': date, 'fill': [0, 0.000],
                'studies': ['LabAdmin test project',
                            'LabAdmin test project 2']}]
        self.assertEqual(obs, exp)

    def test_extract_sample_plates(self):
        # Create a study
        db.create_study(9999, title='LabAdmin test project', alias='LTP',
                        jira_id='KL9999')
        self._clean_up_funcs.append(partial(db.delete_study, 9999))

        # Create a sample plate
        pt = db.get_plate_types()[0]
        plate_id = db.create_sample_plate('Test plate', pt['id'],
                                          'test', [9999])
        self._clean_up_funcs.insert(
            0, partial(db.delete_sample_plate, plate_id))

        exp_robot = db.get_property_options("extraction_robot")[0]
        exp_kit = db.get_property_options("extraction_kit_lot")[0]
        exp_tool = db.get_property_options("extraction_tool")[0]
        before = datetime.datetime.now()
        obs = db.extract_sample_plates(
            [plate_id], 'test', exp_robot['name'], exp_kit['name'],
            exp_tool['name'])
        self._clean_up_funcs.insert(0, partial(db.delete_dna_plate, obs[0]))
        after = datetime.datetime.now()
        self.assertEqual(len(obs), 1)
        obs_info = db.read_dna_plate(obs[0])
        obs_created = obs_info.pop('created_on')
        self.assertTrue(before <= obs_created <= after)
        exp = {'id': obs[0], 'name': 'Test plate', 'email': 'test',
               'sample_plate_id': plate_id,
               'extraction_robot': exp_robot['name'],
               'extraction_kit_lot': exp_kit['name'],
               'extraction_tool': exp_tool['name'],
               'notes': None}
        self.assertEqual(obs_info, exp)

        obs = db.extract_sample_plates(
            [plate_id], 'test', exp_robot['name'], exp_kit['name'],
            exp_tool['name'], names=['New plate name'])
        self._clean_up_funcs.insert(0, partial(db.delete_dna_plate, obs[0]))
        obs_info = db.read_dna_plate(obs[0])
        self.assertEqual(obs_info['name'], 'New plate name')

    def test_normalize_shotgun_plate_bad_id(self):
        with self.assertRaisesRegexp(ValueError, "shotgun plate"):
            db.normalize_shotgun_plate(99999999, 'test', 'a valid echo name',
                                       np.zeros((16, 24)), np.zeros((16, 24)))

    def test_normalize_shotgun_plate_bad_water_shape(self):
        # this test assumes that the plate is a 384 well format, so we'll
        # specify a water matrix in 96 well format
        self._create_test_echo()
        cid = self._create_test_shotgun_plate()
        with self.assertRaisesRegexp(ValueError, "plate_normalization_water"):
            db.normalize_shotgun_plate(cid, 'test', 'a valid echo name',
                                       np.zeros((16, 24)), np.zeros((8, 12)))

    def test_normalize_shotgun_plate_bad_sample_shape(self):
        # this test assumes that the plate is a 384 well format, so we'll
        # specify a sample matrix in 96 well format
        self._create_test_echo()
        cid = self._create_test_shotgun_plate()
        with self.assertRaisesRegexp(ValueError, "plate_normalization_sample"):
            db.normalize_shotgun_plate(cid, 'test', 'a valid echo name',
                                       np.zeros((8, 12)), np.zeros((16, 24)))

    def test_normalize_shotgun_plate_bad_echo_name(self):
        cid = self._create_test_shotgun_plate()
        with self.assertRaisesRegexp(ValueError, "echo machine"):
            db.normalize_shotgun_plate(cid, 'test', 'does not exist',
                                       np.zeros((16, 24)), np.zeros((16, 24)))

    def _basic_test_steps_for_normalized_shotgun_plate(self, before, after,
                                                       obs, exp_rnsp):
        "helper function to avoid duplication"
        self.assertEqual(set(obs.keys()), set(exp_rnsp.keys()))
        self.assertTrue(before <= obs.pop('created_on') <= after)
        npt.assert_almost_equal(obs['plate_normalization_water'],
                                exp_rnsp['plate_normalization_water'],
                                decimal=5)
        npt.assert_almost_equal(obs['plate_normalization_sample'],
                                exp_rnsp['plate_normalization_sample'],
                                decimal=5)
        if exp_rnsp['plate_qpcr_concentrations'] is None:
            self.assertIsNone(obs['plate_qpcr_concentrations'])
        else:
            npt.assert_almost_equal(obs['plate_qpcr_concentrations'],
                                    exp_rnsp['plate_qpcr_concentrations'],
                                    decimal=5)
        if exp_rnsp['plate_qpcr_cps'] is None:
            self.assertIsNone(obs['plate_qpcr_cps'])
        else:
            npt.assert_almost_equal(obs['plate_qpcr_cps'],
                                    exp_rnsp['plate_qpcr_cps'], decimal=5)
        for k in set(obs.keys()) - set(['plate_normalization_water',
                                        'created_on',
                                        'plate_qpcr_concentrations',
                                        'plate_qpcr_cps',
                                        'plate_normalization_sample']):

            self.assertEqual(obs[k], exp_rnsp[k])

    def test_generate_i5_i7_indexes(self):
        # these tests will depend on what's in the db, which are added
        # just below -- Add shotgun_index valid values

        # generate 10 and check the values are just fine
        obs = db.generate_i5_i7_indexes('iTru', 10)
        exp = [1L, 2L, 3L, 4L, 5L, 6L, 7L, 8L, 9L, 10L]
        self.assertEqual(obs, exp)

        # ask for another 10 and make sure it starts where it should be
        obs = db.generate_i5_i7_indexes('iTru', 10)
        exp = [11L, 12L, 13L, 14L, 15L, 16L, 17L, 18L, 19L, 20L]
        self.assertEqual(obs, exp)

        # test that we reset index correctly
        # iTru is 3 and we have 1360 valid barcodes
        sql = """UPDATE pm.shotgun_index_tech
                 SET last_index_idx = 1358
                 WHERE shotgun_index_tech_id = 3"""
        db._con.execute(sql)

        obs = db.generate_i5_i7_indexes('iTru', 10)
        exp = [1359L, 1360L, 1L, 2L, 3L, 4L, 5L, 6L, 7L, 8L]
        self.assertEqual(obs, exp)

        # testing errors

        with self.assertRaises(ValueError) as ctx:
            db.generate_i5_i7_indexes('Should Error', 10)
        self.assertEqual(
            ctx.exception.message, "Not a valid shotgun index technology: "
            "Should Error")

        with self.assertRaises(ValueError) as ctx:
            db.generate_i5_i7_indexes('BiooNEXTflex-HT', 10)
        self.assertEqual(ctx.exception.message,
                         "'BiooNEXTflex-HT' doesn't have any barcodes")

    def test_get_shotgun_index_information(self):
        obs = db.get_shotgun_index_information(100)
        exp = {'shotgun_index_id': 100L, 'i7_row': 3, 'name': 'iTru',
               'i7_bases': 'TCGGTTAC', 'i7_name': 'iTru7_109_04',
               'i5_i7_sameplate': False, 'last_index_idx': 0,
               'dual_index': True, 'i5_name': 'iTru5_01_F', 'i7_col': 21,
               'i5_row': 5, 'i5_bases': 'GTGAGACT', 'i5_col': 0}
        self.assertEqual(obs, exp)

        # testing errors

        with self.assertRaises(ValueError) as ctx:
            db.get_shotgun_index_information(100000000000000)
        self.assertEqual(ctx.exception.message,
                         "100000000000000 shotgun_index_id doesn't exist")

    def test_normalize_shotgun_plate(self):
        before = datetime.datetime.now()
        self._create_test_echo()
        cid = self._create_test_shotgun_plate()
        email = 'test'
        nid = db.normalize_shotgun_plate(cid, email, 'a valid echo name',
                                         np.arange(384).reshape(16, 24),
                                         np.arange(384).reshape(16, 24) * 10)
        after = datetime.datetime.now()
        exp_sample = np.arange(384).reshape(16, 24)
        exp_water = np.arange(384).reshape(16, 24) * 10
        exp_qpcr_con = np.zeros((16, 24))
        exp_qpcr_cp = np.zeros((16, 24))
        exp_qpcr_con = None
        exp_qpcr_cp = None
        shotgun_index = None

        exp_rnsp = {'created_on': datetime.date.today(),
                    'email': email,
                    'echo': 'a valid echo name',
                    'lp_date': None,
                    'lp_email': None,
                    'mosquito': None,
                    'shotgun_plate_id': cid,
                    'shotgun_normalized_plate_id': nid,
                    'shotgun_library_prep_kit': None,
                    'shotgun_adapter_aliquot': None,
                    'qpcr_date': None,
                    'qpcr_email': None,
                    'qpcr_std_ladder': None,
                    'qpcr': None,
                    'shotgun_index': shotgun_index,
                    'discarded': False,
                    'plate_normalization_water': exp_water,
                    'plate_normalization_sample': exp_sample,
                    'plate_qpcr_concentrations': exp_qpcr_con,
                    'plate_qpcr_cps': exp_qpcr_cp}

        obs = db.read_normalized_shotgun_plate(nid)
        self._basic_test_steps_for_normalized_shotgun_plate(
            before, after, obs, exp_rnsp)

        # tests for prepare_shotgun_libraries
        # the mosquito values are set 1: Mosquito1
        mosquito = 'Mosquito1'
        mosquito_id = 1
        shotgun_library_prep_kit = 'new library_prep_kit'
        # as we need to insert a new index aliquot for testing, let's also
        # test the retrival
        shotgun_index_aliquot_id = db.add_shotgun_index_aliquot(
            'new index_aliquot_id', 'This is our newest index aliquot', 100)
        self._clean_up_funcs.append(
            partial(db.delete_shotgun_index_aliquot, shotgun_index_aliquot_id))
        obs = db.read_shotgun_index_aliquot()
        exp = [{'notes': 'This is our newest index aliquot',
                'shotgun_index_aliquot_id': shotgun_index_aliquot_id,
                'name': 'new index_aliquot_id',
                'limit_freeze_thaw_cycles': 100L}]
        self.assertEqual(obs, exp)

        _ids = range(1, 10)
        barcode_layout = [[choice(_ids) for c in range(24)] for r in range(16)]
        db.prepare_shotgun_libraries(
            nid, email, mosquito, shotgun_library_prep_kit,
            shotgun_index_aliquot_id, barcode_layout)
        obs = db.read_normalized_shotgun_plate(nid)
        exp_rnsp['mosquito'] = mosquito_id
        exp_rnsp['shotgun_library_prep_kit'] = shotgun_library_prep_kit
        exp_rnsp['shotgun_index'] = barcode_layout
        self._basic_test_steps_for_normalized_shotgun_plate(
            before, after, obs, exp_rnsp)

        # testing errors for prepare_shotgun_libraries
        barcode_layout = np.random.rand(7, 7)
        with self.assertRaises(ValueError) as ctx:
            db.prepare_shotgun_libraries(
                nid, email, mosquito, shotgun_library_prep_kit,
                shotgun_index_aliquot_id, barcode_layout)
        self.assertEqual(
            ctx.exception.message, "barcode_layout wrong shape, should be: "
            "(16, 24) but is: (7, 7)")

        # tests for qpcr_shotgun
        # [0] only one result and [name] we just want the name
        qpcr = db.get_property_options("qpcr")[0]['name']
        qpcr_ladder = 'This is my ladder text'
        qpcr_cp_values = np.random.rand(16, 24)
        qpcr_lib_concentration_values = np.random.rand(16, 24)
        db.qpcr_shotgun(nid, email, qpcr, qpcr_ladder, qpcr_cp_values,
                        qpcr_lib_concentration_values)
        obs = db.read_normalized_shotgun_plate(nid)
        exp_rnsp['qpcr'] = qpcr
        exp_rnsp['qpcr_std_ladder'] = qpcr_ladder
        exp_rnsp['plate_qpcr_cps'] = qpcr_cp_values
        exp_rnsp['plate_qpcr_concentrations'] = qpcr_lib_concentration_values
        self._basic_test_steps_for_normalized_shotgun_plate(
            before, after, obs, exp_rnsp)

        # testing errors for qpcr_shotgun
        qpcr_lib_concentration_values = np.random.rand(8, 12)
        with self.assertRaises(ValueError) as ctx:
            db.qpcr_shotgun(nid, email, qpcr, qpcr_ladder, qpcr_cp_values,
                            qpcr_lib_concentration_values)
        self.assertEqual(
            ctx.exception.message, "qpcr_lib_concentration_values wrong "
            "shape, should be: (16, 24) but is: (8, 12)")
        qpcr_cp_values = np.random.rand(8, 12)
        with self.assertRaises(ValueError) as ctx:
            db.qpcr_shotgun(nid, email, qpcr, qpcr_ladder, qpcr_cp_values,
                            qpcr_lib_concentration_values)
        self.assertEqual(
            ctx.exception.message, "qpcr_cp_values wrong "
            "shape, should be: (16, 24) but is: (8, 12)")

    def test_add_shotgun_adaptor_aliquot(self):
        "testing here as we don't have an specific pipeline to test in"
        shotgun_index_adaptor_id = db.add_shotgun_adapter_aliquot(
            'new adaptor_aliquot_id', 'This is our newest adaptor aliquot', 10)
        self._clean_up_funcs.append(partial(
            db.delete_shotgun_adapter_aliquot, shotgun_index_adaptor_id))
        obs = db.read_shotgun_adapter_aliquot()
        exp = [{'notes': 'This is our newest adaptor aliquot',
                'shotgun_adapter_aliquot_id': shotgun_index_adaptor_id,
                'name': 'new adaptor_aliquot_id',
                'limit_freeze_thaw_cycles': 10}]
        self.assertEqual(obs, exp)

    def test_read_normalized_shotgun_plate_bad_id(self):
        with self.assertRaises(ValueError):
            db.read_normalized_shotgun_plate(99999999)

    def test_delete_normalized_shotgun_plate_bad_id(self):
        with self.assertRaises(ValueError):
            db.delete_normalized_shotgun_plate(99999999)

    def test_read_dna_plate(self):
        # Success is already tested in "test_extract_sample_plates"
        with self.assertRaises(ValueError) as ctx:
            db.read_dna_plate(0)
        self.assertEqual(ctx.exception.message, "DNA plate 0 does not exist")

    def test_delete_dna_plate(self):
        # Success is already tested in "test_extract_sample_plates" cleanup
        with self.assertRaises(ValueError) as ctx:
            db.delete_dna_plate(0)
        self.assertEqual(ctx.exception.message, "DNA plate 0 does not exist")

    def test_get_dna_plate_list(self):
        self.assertEqual(db.get_dna_plate_list(), [])

        # Create a study
        db.create_study(9999, title='LabAdmin test project', alias='LTP',
                        jira_id='KL9999')
        self._clean_up_funcs.append(partial(db.delete_study, 9999))
        # Create a sample plate
        pt = db.get_plate_types()[0]
        plate_id = db.create_sample_plate('Test plate', pt['id'],
                                          'test', [9999])
        self._clean_up_funcs.insert(
            0, partial(db.delete_sample_plate, plate_id))

        # Create a dna plate
        exp_robot = db.get_property_options("extraction_robot")[0]
        exp_kit = db.get_property_options("extraction_kit_lot")[0]
        exp_tool = db.get_property_options("extraction_tool")[0]
        obs = db.extract_sample_plates(
            [plate_id], 'test', exp_robot['name'], exp_kit['name'],
            exp_tool['name'])
        self._clean_up_funcs.insert(0, partial(db.delete_dna_plate, obs[0]))

        exp = [{'id': obs[0], 'name': 'Test plate',
                'date': datetime.date.today()}]
        self.assertEqual(db.get_dna_plate_list(), exp)

    def test_get_targeted_primer_plates(self):
        exp = [{'id': 1, 'name': 'Primer plate 1', 'notes': None,
                'linker_primer_sequence': 'GTGTGCCAGCMGCCGCGGTAA',
                'target_gene': '16S', 'target_subfragment': 'V4'},
               {'id': 2, 'name': 'Primer plate 2', 'notes': None,
                'linker_primer_sequence': 'GTGTGCCAGCMGCCGCGGTAA',
                'target_gene': '16S', 'target_subfragment': 'V4'},
               {'id': 3, 'name': 'Primer plate 3', 'notes': None,
                'linker_primer_sequence': 'GTGTGCCAGCMGCCGCGGTAA',
                'target_gene': '16S', 'target_subfragment': 'V4'},
               {'id': 4, 'name': 'Primer plate 4', 'notes': None,
                'linker_primer_sequence': 'GTGTGCCAGCMGCCGCGGTAA',
                'target_gene': '16S', 'target_subfragment': 'V4'},
               {'id': 5, 'name': 'Primer plate 5', 'notes': None,
                'linker_primer_sequence': 'GTGTGCCAGCMGCCGCGGTAA',
                'target_gene': '16S', 'target_subfragment': 'V4'},
               {'id': 6, 'name': 'Primer plate 6', 'notes': None,
                'linker_primer_sequence': 'GTGTGCCAGCMGCCGCGGTAA',
                'target_gene': '16S', 'target_subfragment': 'V4'},
               {'id': 7, 'name': 'Primer plate 7', 'notes': None,
                'linker_primer_sequence': 'GTGTGCCAGCMGCCGCGGTAA',
                'target_gene': '16S', 'target_subfragment': 'V4'},
               {'id': 8, 'name': 'Primer plate 8', 'notes': None,
                'linker_primer_sequence': 'GTGTGCCAGCMGCCGCGGTAA',
                'target_gene': '16S', 'target_subfragment': 'V4'}]
        self.assertEqual(db.get_targeted_primer_plates(), exp)

    def test_prepare_targeted_libraries(self):
        # Create a study
        db.create_study(9999, title='LabAdmin test project', alias='LTP',
                        jira_id='KL9999')
        self._clean_up_funcs.append(partial(db.delete_study, 9999))

        # Create some sample plates
        pt = db.get_plate_types()[0]
        plate_id = db.create_sample_plate('Test plate', pt['id'], 'test',
                                          [9999])
        self._clean_up_funcs.insert(
            0, partial(db.delete_sample_plate, plate_id))
        plate_id_2 = db.create_sample_plate('Test plate 2', pt['id'], 'test',
                                            [9999])
        self._clean_up_funcs.insert(
            0, partial(db.delete_sample_plate, plate_id_2))

        # Create DNA plates
        dna_plate_ids = db.extract_sample_plates(
            [plate_id, plate_id_2], 'test', 'HOWE_KF1', 'PM16B11', '108379Z')
        for p_id in dna_plate_ids:
            self._clean_up_funcs.insert(
                0, partial(db.delete_dna_plate, p_id))

        # Create the target gene plates
        plate_links = [
            {'dna_plate_id': dna_plate_ids[0], 'primer_plate_id': 1},
            {'dna_plate_id': dna_plate_ids[1], 'primer_plate_id': 2}]
        before = datetime.datetime.now()
        obs_ids = db.prepare_targeted_libraries(
            plate_links, 'test', 'ROBE', '208484Z', '108364Z', '14459',
            'RNBD9959')
        after = datetime.datetime.now()

        for o_id in obs_ids:
            self._clean_up_funcs.insert(
                0, partial(db.delete_targeted_plate, o_id))

        self.assertEqual(len(obs_ids), 2)
        exp = [
            {'id': obs_ids[0], 'name': 'Test plate', 'email': 'test',
             'dna_plate_id': dna_plate_ids[0], 'primer_plate_id': 1,
             'master_mix_lot': '14459', 'robot': 'ROBE',
             'tm300_8_tool': '208484Z', 'tm50_8_tool': '108364Z',
             'raw_concentration': None, 'mod_concentration': None,
             'water_lot': 'RNBD9959'},
            {'id': obs_ids[1], 'name': 'Test plate 2', 'email': 'test',
             'dna_plate_id': dna_plate_ids[1], 'primer_plate_id': 2,
             'master_mix_lot': '14459', 'robot': 'ROBE',
             'tm300_8_tool': '208484Z', 'tm50_8_tool': '108364Z',
             'raw_concentration': None, 'mod_concentration': None,
             'water_lot': 'RNBD9959'}]
        for obs_id, exp in zip(obs_ids, exp):
            obs = db.read_targeted_plate(obs_id)
            self.assertTrue(before <= obs.pop('created_on') <= after)
            for k in obs:
                self.assertEqual(obs[k], exp[k])
            self.assertEqual(obs, exp)

        # testing prepare_targeted_libraries with a name
        plate_links = [
<<<<<<< HEAD
            {'dna_plate_id': dna_plate_ids[0], 'primer_plate_id': 1},
            {'dna_plate_id': dna_plate_ids[1], 'primer_plate_id': 2}]
        before = datetime.datetime.now()
        obs_ids = db.prepare_targeted_libraries(
            plate_links, 'test', 'ROBE', '208484Z', '108364Z', '14459',
            'RNBD9959', 'Mi nombre es XXXX')
=======
            {'dna_plate_id': dna_plate_ids[0], 'primer_plate_id': 1,
             'name': 'Targeted plate 1'},
            {'dna_plate_id': dna_plate_ids[1], 'primer_plate_id': 2,
             'name': 'Targeted plate 2'}]
        before = datetime.datetime.now()
        obs_ids = db.prepare_targeted_libraries(
            plate_links, 'test', 'ROBE', '208484Z', '108364Z', '14459',
            'RNBD9959')
>>>>>>> 786d24e3
        after = datetime.datetime.now()

        for o_id in obs_ids:
            self._clean_up_funcs.insert(
                0, partial(db.delete_targeted_plate, o_id))

        self.assertEqual(len(obs_ids), 2)
        exp = [
<<<<<<< HEAD
            {'id': obs_ids[0], 'name': 'Test plate', 'email': 'test',
=======
            {'id': obs_ids[0], 'name': 'Targeted plate 1', 'email': 'test',
>>>>>>> 786d24e3
             'dna_plate_id': dna_plate_ids[0], 'primer_plate_id': 1,
             'master_mix_lot': '14459', 'robot': 'ROBE',
             'tm300_8_tool': '208484Z', 'tm50_8_tool': '108364Z',
             'raw_concentration': None, 'mod_concentration': None,
             'water_lot': 'RNBD9959'},
<<<<<<< HEAD
            {'id': obs_ids[1], 'name': 'Test plate 2', 'email': 'test',
=======
            {'id': obs_ids[1], 'name': 'Targeted plate 2', 'email': 'test',
>>>>>>> 786d24e3
             'dna_plate_id': dna_plate_ids[1], 'primer_plate_id': 2,
             'master_mix_lot': '14459', 'robot': 'ROBE',
             'tm300_8_tool': '208484Z', 'tm50_8_tool': '108364Z',
             'raw_concentration': None, 'mod_concentration': None,
             'water_lot': 'RNBD9959'}]
        for obs_id, exp in zip(obs_ids, exp):
            obs = db.read_targeted_plate(obs_id)
            self.assertTrue(before <= obs.pop('created_on') <= after)
            for k in obs:
                self.assertEqual(obs[k], exp[k])
            self.assertEqual(obs, exp)

        # testing quantify_targeted_plate on only one of the plates
        pid = obs_ids[0]
        vals = np.random.rand(8, 12)
        # this shouldn't change anything as raw_concentration should be first
        db.quantify_targeted_plate(pid, 'mod_concentration', vals)
        obs = db.read_targeted_plate(pid)
        self.assertIsNone(obs['raw_concentration'])
        self.assertIsNone(obs['mod_concentration'])
        # this should change only raw_concentration
        db.quantify_targeted_plate(pid, 'raw_concentration', vals)
        obs = db.read_targeted_plate(pid)
        npt.assert_almost_equal(obs['raw_concentration'], vals, decimal=5)
        self.assertIsNone(obs['mod_concentration'])
        # now changing mod_concentration
        vals_mod = np.random.rand(8, 12)
        db.quantify_targeted_plate(pid, 'mod_concentration', vals_mod)
        obs = db.read_targeted_plate(pid)
        npt.assert_almost_equal(obs['raw_concentration'], vals, decimal=5)
        npt.assert_almost_equal(obs['mod_concentration'], vals_mod, decimal=5)

        # testing errors
        with self.assertRaises(ValueError) as ctx:
            db.quantify_targeted_plate(obs_ids[0], 'should fail', vals)
        self.assertEqual(
            ctx.exception.message, "Not valid data value: should fail, should "
            "be: [u'raw_concentration', u'mod_concentration']")

        vals = np.random.rand(16, 24)
        with self.assertRaises(ValueError) as ctx:
            db.quantify_targeted_plate(obs_ids[0], 'raw_concentration', vals)
        self.assertEqual(
            ctx.exception.message, 'values wrong shape, should be: (8, 12) '
            'but is: (16, 24)')

    def test_read_targeted_plate(self):
        # Success is already tested in "test_prepare_targeted_libraries"
        with self.assertRaises(ValueError) as ctx:
            db.read_targeted_plate(0)
        self.assertEqual(ctx.exception.message,
                         "Target Gene plate 0 does not exist")

    def test_delete_targeted_plate(self):
        # Success is already tested in "test_prepare_targeted_libraries"
        with self.assertRaises(ValueError) as ctx:
            db.delete_targeted_plate(0)
        self.assertEqual(ctx.exception.message,
                         "Target Gene plate 0 does not exist")

    def test_get_targeted_plate_list(self):
        targeted_plate_ids = self._create_test_data_targeted_plate()

        exp = [{'id': targeted_plate_ids[0], 'name': 'Test plate',
                'date': datetime.date.today(), 'num_samples': 3},
               {'id': targeted_plate_ids[1], 'name': 'Test plate 2',
                'date': datetime.date.today(), 'num_samples': 4}]
        self.assertItemsEqual(db.get_targeted_plate_list(), exp)

    def test_get_quantified_targeted_plate_list(self):
        targeted_plate_ids = self._create_test_data_targeted_plate()
        self.assertItemsEqual(db.get_quantified_targeted_plate_list(), [])

        vals = np.zeros((8, 12))
        db.quantify_targeted_plate(targeted_plate_ids[0],
                                   'raw_concentration', vals)
        db.quantify_targeted_plate(targeted_plate_ids[0],
                                   'mod_concentration', vals)
        vals[0][0] = 1.0
        vals[0][1] = 2.0
        vals[0][2] = 0.001
        db.quantify_targeted_plate(targeted_plate_ids[1],
                                   'raw_concentration', vals)
        db.quantify_targeted_plate(targeted_plate_ids[1],
                                   'mod_concentration', vals)

        exp = [{'id': targeted_plate_ids[1], 'name': 'Test plate 2',
                'date': datetime.date.today(), 'num_samples': 3}]
        self.assertItemsEqual(db.get_quantified_targeted_plate_list(), exp)

    def test_pool_plates(self):
        targeted_plate_ids = self._create_test_data_targeted_plate()

        # Pool samples
        pools = [
            {'targeted_plate_id': targeted_plate_ids[0], 'volume': 240,
             'percentage': 50},
            {'targeted_plate_id': targeted_plate_ids[1], 'volume': 240,
             'percentage': 50}]
        pool_id = db.pool_plates(pools, 'LabAdmin test pool', 5)
        self._clean_up_funcs.insert(0, partial(db.delete_pool, pool_id))
        obs = db.read_pool(pool_id)
        exp = {'id': pool_id, 'name': 'LabAdmin test pool',
               'volume': 5, 'notes': None,
               'targeted_pools': [
                {'name': 'Test plate [0-9]*-[0-9]*', 'volume': 240,
                 'percentage': 50, 'targeted_plate_id': targeted_plate_ids[0]},
                {'name': 'Test plate 2 [0-9]*-[0-9]*', 'volume': 240,
                 'percentage': 50,
                 'targeted_plate_id': targeted_plate_ids[1]}]}

        self.assertAlmostEqual(obs.pop('volume'), exp.pop('volume'))
        for o, e in zip(obs['targeted_pools'], exp['targeted_pools']):
            # Remove the id from the targeted pools since it will different
            # in every run
            o.pop('id')
            self.assertRegexpMatches(o.pop('name'), e.pop('name'))
            self.assertAlmostEqual(o.pop('volume'), e.pop('volume'))
            self.assertAlmostEqual(o.pop('percentage'), e.pop('percentage'))
            self.assertEqual(o, e)

        with self.assertRaises(ValueError) as ctx:
            pool_id = db.pool_plates([], 'LabAdmin test pool', 5)
        self.assertEqual(ctx.exception.message,
                         "Provide at least on plate to pool.")

    def test_read_pool(self):
        # Success is already tested in "test_pool_plates"
        with self.assertRaises(ValueError) as ctx:
            db.read_pool(0)
        self.assertEqual(ctx.exception.message, "Pool 0 does not exist")

    def test_delete_pool(self):
        # Success is already tested in "test_pool_plates"
        with self.assertRaises(ValueError) as ctx:
            db.delete_pool(0)
        self.assertEqual(ctx.exception.message, "Pool 0 does not exist")

    def _generate_condense_dna_plates(self, just_one_plate=False):
        # study creation
        study_id = 9999
        db.create_study(study_id, title='LabAdmin test project',
                        alias='LTP', jira_id='KL9999')
        self._clean_up_funcs.append(partial(db.delete_study, study_id))

        # plates creation
        dna_plates = []
        exp_robot = db.get_property_options("extraction_robot")[0]
        exp_kit = db.get_property_options("extraction_kit_lot")[0]
        exp_tool = db.get_property_options("extraction_tool")[0]
        samples = []
        pids = []
        # gonna create the 4 color plates
        for i, color in enumerate(['b', 'r', 'y', 'g']):
            pid = db.create_sample_plate('Test %s' % color, 1, 'test',
                                         [study_id])
            self._clean_up_funcs.insert(
                0, partial(db.delete_sample_plate, pid))
            layout = []
            for r in range(8):
                row = []
                for c in range(12):
                    # creating sample names
                    sample = '%d.%s.%s.%s' % (study_id, color, r, c)
                    samples.append(sample)
                    row.append({'sample_id': sample, 'name': None,
                                'notes': None})
                layout.append(row)
            db.set_study_samples(study_id, samples)
            db.write_sample_plate_layout(pid, layout)
            pids.append(pid)

        # creating dna plates
        plate_to_use = 2
        if just_one_plate:
            pids = [pids[plate_to_use]]

        pid_plates = db.extract_sample_plates(
            pids, 'test', exp_robot['name'], exp_kit['name'],
            exp_tool['name'])

        # formating dna_plates for the next step
        dna_plates = []
        for i, v in enumerate(pid_plates):
            self._clean_up_funcs.insert(
                0, partial(db.delete_dna_plate, v))
            dna_plates.append((v, i))

        if just_one_plate:
            # it's always the only one [0]
            dna_plates = [(pid_plates[0], plate_to_use)]

        email = 'test'
        name = "full plate"
        robot = 'ROBE'
        plate_type = 2L
        volume = 0.22
        cid = db.condense_dna_plates(dna_plates, name, email,
                                     robot, plate_type, volume)
        self._clean_up_funcs.insert(0, partial(db.delete_shotgun_plate, cid))

        return cid, dna_plates

    def test_condense_dna_plates(self):
        cid, dna_plates = self._generate_condense_dna_plates()
        obs = db.read_shotgun_plate(cid)
        # not testing time to avoid problems
        del obs['created_on']
        # just testing dna_plates
        self.assertItemsEqual(obs['condensed_plates'], dna_plates)
        del obs['condensed_plates']
        exp = {
            'plate_type_id': 2L, 'dna_q_volume': None, 'name': "full plate",
            'robot': 'ROBE', 'dna_q_mail': None, 'volume': 0.22,
            'plate_reader_id': None, 'email': 'test', 'dna_q_date': None,
            'id': cid, 'shotgun_plate_layout': [[{
                'sample_id': None, 'dna_concentration': None}
                for c in range(24)] for r in range(16)]}
        self.assertEqual(obs, exp)

    def test_condense_dna_plates_errors(self):
        # study creation
        db.create_study(9999, title='LabAdmin test project',
                        alias='LTP', jira_id='KL9999')
        self._clean_up_funcs.append(partial(db.delete_study, 9999))

        # plates creation
        dna_plates = []
        exp_robot = db.get_property_options("extraction_robot")[0]
        exp_kit = db.get_property_options("extraction_kit_lot")[0]
        exp_tool = db.get_property_options("extraction_tool")[0]
        for i in range(4):
            pid = db.create_sample_plate('Test %s' % i, 2, 'test', [9999])
            self._clean_up_funcs.insert(
                0, partial(db.delete_sample_plate, pid))

            dp_pid = db.extract_sample_plates(
                [pid], 'test', exp_robot['name'], exp_kit['name'],
                exp_tool['name'])[0]
            self._clean_up_funcs.insert(
                0, partial(db.delete_dna_plate, dp_pid))
            dna_plates.append((dp_pid, i))

        email = 'test'
        name = "full plate"
        robot = 'HOWE_KF1'
        plate_type = 100
        volume = 0.22

        # error with plate_type
        with self.assertRaises(ValueError) as ctx:
            db.condense_dna_plates(dna_plates, name, email, robot, plate_type,
                                   volume)
        self.assertEqual(
            ctx.exception.message, "Plate type ID 100 does not exist.")

        # error with number of plates
        plate_type = 2
        dna_plates = []
        with self.assertRaises(ValueError) as ctx:
            db.condense_dna_plates(dna_plates, name, email, robot, plate_type,
                                   volume)
        self.assertEqual(
            ctx.exception.message,
            "You should have between 1 and 4 plates but you have 0")
        dna_plates = [(0, 0), (1, 1), (2, 2), (3, 3), (4, 4)]
        with self.assertRaises(ValueError) as ctx:
            db.condense_dna_plates(dna_plates, name, email, robot, plate_type,
                                   volume)
        self.assertEqual(
            ctx.exception.message,
            "You should have between 1 and 4 plates but you have 5")

        # error dna plates positions/existance
        dna_plates = [(0, 10)]
        with self.assertRaises(ValueError) as ctx:
            db.condense_dna_plates(dna_plates, name, email, robot, plate_type,
                                   volume)
        self.assertEqual(
            ctx.exception.message,
            "Wrong dna plates position: [(0, 10)]")

    def test_read_shotgun_plate(self):
        # functional testing is part of test_condense_dna_plates, just testing
        # errors
        with self.assertRaises(ValueError) as ctx:
            db.read_shotgun_plate(100000)
        self.assertEqual(
            ctx.exception.message, "Shotgun Plate 100000 does not exist")

    def test_delete_shotgun_plate(self):
        # functional testing is part of test_condense_dna_plates, just testing
        # errors
        with self.assertRaises(ValueError) as ctx:
            db.delete_shotgun_plate(100000)
        self.assertEqual(
            ctx.exception.message, "Shotgun Plate 100000 does not exist")

    def test_quantify_shotgun_plate(self):
        sgp_id, dna_plates = self._generate_condense_dna_plates()
        email = 'test'
        volume = .002
        plate_reader = 'PR1234'
        plate_concentration = np.random.rand(16, 24)
        db.quantify_shotgun_plate(sgp_id, email, volume, plate_reader,
                                  plate_concentration)
        obs = db.read_shotgun_plate(sgp_id)
        # not testing time to avoid problems
        del obs['created_on']
        # just testing dna_plates
        self.assertItemsEqual(obs['condensed_plates'], dna_plates)
        del obs['condensed_plates']
        # testing layout, we only gonna check 10 specific values
        test_vals = [
            (5, 3, '9999.g.2.1'), (12, 10, '9999.b.6.5'),
            (11, 11, '9999.g.5.5'), (14, 5, '9999.r.7.2'),
            (10, 9, '9999.r.5.4'), (8, 8, '9999.b.4.4'),
            (5, 15, '9999.g.2.7'), (7, 0, '9999.y.3.0'),
            (12, 9, '9999.r.6.4'), (15, 4, '9999.y.7.2')]
        for r, c, sn in test_vals:
            to_test = obs['shotgun_plate_layout'][r][c]
            self.assertEqual(to_test['sample_id'], sn)
            npt.assert_almost_equal(
                to_test['dna_concentration'], plate_concentration[r, c],
                decimal=5)
        del obs['shotgun_plate_layout']
        exp = {
            'plate_type_id': 2L,
            'dna_q_volume': None,
            'name': 'full plate',
            'dna_q_mail': None,
            'robot': 'ROBE',
            'volume': 0.002,
            'plate_reader_id': 1L,
            'email': 'test',
            'dna_q_date': None,
            'id': sgp_id
        }
        self.assertEqual(obs, exp)

    def test_quantify_shotgun_plate_cond_concentration(self):
        # Test error
        sgp_id, dna_plates = self._generate_condense_dna_plates()
        email = 'test'
        volume = .002
        plate_reader = 'PR1234'
        with self.assertRaises(ValueError) as ctx:
            db.quantify_shotgun_plate(sgp_id, email, volume, plate_reader)
        self.assertEqual(
            ctx.exception.message,
            "Provide 'plate_concentration' or 'cond_plates_concentration'")

        # Test success
        cond_plates_concentration = [np.random.rand(8, 12) for i in range(4)]
        db.quantify_shotgun_plate(
            sgp_id, email, volume, plate_reader,
            cond_plates_concentration=cond_plates_concentration)
        obs = db.read_shotgun_plate(sgp_id)
        # not testing time to avoid problems
        del obs['created_on']
        # just testing dna_plates
        self.assertItemsEqual(obs['condensed_plates'], dna_plates)
        del obs['condensed_plates']
        # testing layout, we only gonna check 10 specific values
        for i, color in enumerate(['b', 'r', 'y', 'g']):
            pass
        test_vals = [
            (5, 3, '9999.g.2.1', cond_plates_concentration[3][2][1]),
            (12, 10, '9999.b.6.5', cond_plates_concentration[0][6][5]),
            (11, 11, '9999.g.5.5', cond_plates_concentration[3][5][5]),
            (14, 5, '9999.r.7.2', cond_plates_concentration[1][7][2]),
            (10, 9, '9999.r.5.4', cond_plates_concentration[1][5][4]),
            (8, 8, '9999.b.4.4', cond_plates_concentration[0][4][4]),
            (5, 15, '9999.g.2.7', cond_plates_concentration[3][2][7]),
            (7, 0, '9999.y.3.0', cond_plates_concentration[2][3][0]),
            (12, 9, '9999.r.6.4', cond_plates_concentration[1][6][4]),
            (15, 4, '9999.y.7.2', cond_plates_concentration[2][7][2])]
        for r, c, sn, conc in test_vals:
            to_test = obs['shotgun_plate_layout'][r][c]
            self.assertEqual(to_test['sample_id'], sn)
            npt.assert_almost_equal(
                to_test['dna_concentration'], conc,
                decimal=5)
        del obs['shotgun_plate_layout']
        exp = {
            'plate_type_id': 2L,
            'dna_q_volume': None,
            'name': 'full plate',
            'dna_q_mail': None,
            'robot': 'ROBE',
            'volume': 0.002,
            'plate_reader_id': 1L,
            'email': 'test',
            'dna_q_date': None,
            'id': sgp_id
        }
        self.assertEqual(obs, exp)

    def test_quantify_shotgun_plate_one_plate(self):
        sgp_id, dna_plates = self._generate_condense_dna_plates(True)
        email = 'test'
        volume = .002
        plate_reader = 'PR1234'
        plate_concentration = np.random.rand(16, 24)
        db.quantify_shotgun_plate(sgp_id, email, volume, plate_reader,
                                  plate_concentration)
        obs = db.read_shotgun_plate(sgp_id)
        # not testing time to avoid problems
        del obs['created_on']
        # just testing dna_plates
        self.assertItemsEqual(obs['condensed_plates'], dna_plates)
        del obs['condensed_plates']
        # testing layout, we only gonna check 10 specific values
        test_vals = [
            (5, 3, None), (12, 10, None),
            (11, 11, None), (14, 5, None),
            (10, 9, None), (8, 8, None),
            (5, 15, None), (7, 0, '9999.y.3.0'),
            (12, 9, None), (15, 4, '9999.y.7.2')]
        for r, c, sn in test_vals:
            to_test = obs['shotgun_plate_layout'][r][c]
            self.assertEqual(to_test['sample_id'], sn)
            if sn is not None:
                npt.assert_almost_equal(
                    to_test['dna_concentration'], plate_concentration[r, c],
                    decimal=5)
        del obs['shotgun_plate_layout']
        exp = {
            'plate_type_id': 2L,
            'dna_q_volume': None,
            'name': 'full plate',
            'dna_q_mail': None,
            'robot': 'ROBE',
            'volume': 0.002,
            'plate_reader_id': 1L,
            'email': 'test',
            'dna_q_date': None,
            'id': sgp_id
        }
        self.assertEqual(obs, exp)

    def test_get_pool_list(self):
        self.assertEqual(db.get_pool_list(), [])

        pool_ids = self._create_test_data_pool()
        exp = [{'id': pool_ids[0], 'name': 'LabAdmin test pool',
                'targeted_pools': ['Test plate [0-9]*-[0-9]*']},
               {'id': pool_ids[1], 'name': 'LabAdmin test pool 2',
                'targeted_pools': ['Test plate 2 [0-9]*-[0-9]*']}]

        for x, y in zip(db.get_pool_list(), exp):
            for i, j in zip(x.pop('targeted_pools'), y.pop('targeted_pools')):
                self.assertRegexpMatches(i, j)
            self.assertEqual(x, y)

    def test_create_sequencing_run(self):
        pool_ids = self._create_test_data_pool()

        # Create the run
        before = datetime.datetime.now()
        run_id = db.create_sequencing_run(
            pool_ids[0], 'test', 'Knight Lab In house MiSeq',
            'MiSeq v3 150 cycle', 'MS1234',
            'Illumina', 'MiSeq', 'Kapa Hyper Plus', 151, 151)

        after = datetime.datetime.now()
        self._clean_up_funcs.insert(
            0, partial(db.delete_sequencing_run, run_id))

        obs = db.read_sequencing_run(run_id)
        self.assertTrue(before <= obs.pop('created_on') <= after)
        exp = {'id': run_id, 'name': 'LabAdmin test pool', 'notes': None,
               'sequencer': 'Knight Lab In house MiSeq',
               'pool_id': pool_ids[0],
               'platform': 'Illumina', 'instrument_model': 'MiSeq',
               'reagent_type': 'MiSeq v3 150 cycle',
               'reagent_lot': 'MS1234',
               'assay': 'Kapa Hyper Plus',
               'fwd_cycles': 151, 'rev_cycles': 151,
               'email': 'test'}
        self.assertEqual(obs, exp)

        # Create the run with name
        before = datetime.datetime.now()
        run_id = db.create_sequencing_run(
            pool_ids[0], 'test', 'Knight Lab In house MiSeq',
            'MiSeq v3 150 cycle', 'MS1234',
            'Illumina', 'MiSeq', 'Kapa Hyper Plus', 151, 151,
            "Mi nombre es XXX")

        after = datetime.datetime.now()
        self._clean_up_funcs.insert(
            0, partial(db.delete_sequencing_run, run_id))

        obs = db.read_sequencing_run(run_id)
        self.assertTrue(before <= obs.pop('created_on') <= after)
        exp = {'id': run_id, 'name': 'Mi nombre es XXX', 'notes': None,
               'sequencer': 'Knight Lab In house MiSeq',
               'pool_id': pool_ids[0],
               'platform': 'Illumina', 'instrument_model': 'MiSeq',
               'reagent_type': 'MiSeq v3 150 cycle',
               'reagent_lot': 'MS1234',
               'assay': 'Kapa Hyper Plus',
               'fwd_cycles': 151, 'rev_cycles': 151,
               'email': 'test'}
        self.assertEqual(obs, exp)

<<<<<<< HEAD


=======
>>>>>>> 786d24e3
    def test_read_sequencing_run(self):
        # Success is already tested in "test_pool_plates"
        with self.assertRaises(ValueError) as ctx:
            db.read_sequencing_run(0)
        self.assertEqual(ctx.exception.message, 'Run 0 does not exist')

    def test_delete_sequencing_run(self):
        # Success is already tested in "test_pool_plates"
        with self.assertRaises(ValueError) as ctx:
            db.delete_sequencing_run(0)
        self.assertEqual(ctx.exception.message, 'Run 0 does not exist')

    def test_generate_prep_information(self):
        # Create a couple of studies
        db.create_study(9999, title='TEST TP1', alias='LTP1', jira_id='TM1')
        self._clean_up_funcs.append(partial(db.delete_study, 9999))
        db.create_study(9998, title='TEST TP2', alias='LTP2', jira_id='TM2')
        self._clean_up_funcs.append(partial(db.delete_study, 9998))

        # Create some plates
        p_id = db.create_sample_plate('Plate 1', 1, 'test', [9999, 9998])
        self._clean_up_funcs.insert(0, partial(db.delete_sample_plate, p_id))
        p_id_2 = db.create_sample_plate('Plate 2', 1, 'test', [9999, 9998])
        self._clean_up_funcs.insert(0, partial(db.delete_sample_plate, p_id_2))

        # Add some samples to the studies
        samples1 = ['9999.Sample.%s' % i for i in range(12)]
        db.set_study_samples(9999, samples1)
        samples2 = ['9998.Sample.%s' % i for i in range(12)]
        db.set_study_samples(9998, samples2)

        # Create layouts
        well = {'sample_id': 'BLANK', 'name': None, 'notes': None}
        row = [deepcopy(well) for i in range(12)]
        layout = [deepcopy(row) for i in range(8)]
        layout2 = deepcopy(layout)
        for i in range(12):
            layout[0][i]['sample_id'] = samples1[i]
            layout[1][i]['sample_id'] = samples2[i]
        for i in range(8):
            layout2[i][0]['sample_id'] = samples1[i]
            layout2[i][1]['sample_id'] = samples2[i]
        db.write_sample_plate_layout(p_id, layout)
        db.write_sample_plate_layout(p_id_2, layout2)

        # Create DNA plates
        dna_plate_ids = db.extract_sample_plates(
            [p_id, p_id_2], 'test', 'HOWE_KF1', 'PM16B11', '108379ZZ')
        for i in dna_plate_ids:
            self._clean_up_funcs.insert(0, partial(db.delete_dna_plate, i))

        # Create the target gene plates
        plate_links = [
            {'dna_plate_id': dna_plate_ids[0], 'primer_plate_id': 1},
            {'dna_plate_id': dna_plate_ids[1], 'primer_plate_id': 2}]
        targeted_ids = db.prepare_targeted_libraries(
            plate_links, 'test', 'ROBE', '208484Z', '108364Z', '14459',
            'RNBD9959')
        for i in targeted_ids:
            self._clean_up_funcs.insert(
                0, partial(db.delete_targeted_plate, i))

        # Quantify the plate
        db.quantify_targeted_plate(
            targeted_ids[0], 'raw_concentration',
            np.random.uniform(125, 175, size=(8, 12)))
        db.quantify_targeted_plate(
            targeted_ids[1], 'raw_concentration',
            np.random.uniform(125, 175, size=(8, 12)))
        db.quantify_targeted_plate(
            targeted_ids[0], 'mod_concentration',
            np.random.uniform(4, 6, size=(8, 12)))
        db.quantify_targeted_plate(
            targeted_ids[1], 'mod_concentration',
            np.random.uniform(4, 6, size=(8, 12)))

        # Prepare the pools
        pools = [
            {'targeted_plate_id': targeted_ids[0], 'volume': 240,
             'percentage': 50},
            {'targeted_plate_id': targeted_ids[1], 'volume': 240,
             'percentage': 50}]
        pool_id = db.pool_plates(pools, 'TestPool', 5)
        self._clean_up_funcs.insert(0, partial(db.delete_pool, pool_id))

        # Create the sequencing run
        run_id = db.create_sequencing_run(
            pool_id, 'test', None, 'MiSeq v3 150 cycle', 'MS1234',
            'Illumina', 'MiSeq', 'TrueSeq HT', 151, 151)
        self._clean_up_funcs.insert(
            0, partial(db.delete_sequencing_run, run_id))

        # Generate the prep information
        preps = db.generate_prep_information(run_id)

        # There were 2 studies in this run, so we should get 2 preps
        self.assertEqual(len(preps), 2)

        # Check that we have the expected columns in both preps
        cols = ['sample_name', 'study_id', 'targeted_plate_name',
                'dna_plate_name', 'email', 'dna_plate_id', 'master_mix_lot',
                'robot', 'tm300_8_tool', 'tm50_8_tool', 'water_lot', 'row',
                'col', 'sample_plate_layout_notes', 'sample_details',
                'is_blank', 'primer', 'target_subfragment', 'target_gene',
                'barcode', 'extraction_robot_name', 'extraction_kit_lot_name',
                'extraction_tool_name', 'targeted_pool_volume',
                'sequencing_run_notes', 'sequencer', 'platform',
                'instrument_model', 'reagent_type', 'reagent_lot', 'assay',
                'fwd_cycles', 'rev_cycles', 'created_on', 'run_name']
        for prep in preps:
            self.assertItemsEqual(prep.columns, cols)

        # Check that in each prep we have a single study
        p0 = preps[0]
        p0_study_vals = set(p0.study_id.values)
        self.assertEqual(len(p0_study_vals), 1)
        p1 = preps[1]
        p1_study_vals = set(p1.study_id.values)
        self.assertEqual(len(p1_study_vals), 1)

        # Figure out which prep belongs to which study so we can check per
        # study values
        if '9999' in p0:
            study1_prep = p0
            study2_prep = p1
        else:
            study1_prep = p1
            study2_prep = p0

        s1_p1_bcds = ['AGCCTTCGTCGC', 'TCCATACCGGAA', 'AGCCCTGCTACA',
                      'CCTAACGGTCCA', 'CGCGCCTTAAAC', 'TATGGTACCCAG',
                      'TACAATATCTGT', 'AATTTAGGTAGG', 'GACTCAACCAGT',
                      'GCCTCTACGTCG', 'ACTACTGAGGAT', 'AATTCACCTCCT']
        s1_p2_bcds = ['CTACAGGGTCTC', 'GTTCATTAAACT', 'TTCGATGCCGCA',
                      'TCGTTATTCAGT', 'ACTCTGTAATTA', 'ATATGTTCTCAA',
                      'TCAGACCAACTG', 'TCATTAGCGTGG']
        # Magic number 8 -> the first 8 samples of this study where in 2
        # plates
        for idx, sample in enumerate(samples1[:8]):
            md_sample = study1_prep[study1_prep.sample_name == sample]
            self.assertEqual(len(md_sample), 2)

            md_sample_p1 = md_sample[md_sample.dna_plate_name == 'Plate 1']
            self.assertEqual(len(md_sample_p1), 1)
            self.assertEqual(md_sample_p1.barcode.iloc[0], s1_p1_bcds[idx])
            self.assertEqual(md_sample_p1.row.iloc[0], 1)
            self.assertEqual(md_sample_p1.col.iloc[0], idx + 1)

            md_sample_p2 = md_sample[md_sample.dna_plate_name == 'Plate 2']
            self.assertEqual(len(md_sample_p2), 1)
            self.assertEqual(md_sample_p2.barcode.iloc[0], s1_p2_bcds[idx])
            self.assertEqual(md_sample_p2.row.iloc[0], idx + 1)
            self.assertEqual(md_sample_p2.col.iloc[0], 1)

        s2_p1_bcds = ['CGTATAAATGCG', 'ATGCTGCAACAC', 'ACTCGCTCGCTG',
                      'TTCCTTAGTAGT', 'CGTCCGTATGAA', 'ACGTGAGGAACG',
                      'GGTTGCCCTGTA', 'CATATAGCCCGA', 'GCCTATGAGATC',
                      'CAAGTGAAGGGA', 'CACGTTTATTCC', 'TAATCGGTGCCA']
        s2_p2_bcds = ['CTTGGAGGCTTA', 'GTGCCGGCCGAC', 'AGAGGGTGATCG',
                      'GGATACTCGCAT', 'TCATGGCCTCCG', 'ATGTGCTGCTCG',
                      'CCACGAGCAGGC', 'CGCCGTACTTGC']
        for idx, sample in enumerate(samples2[:8]):
            md_sample = study2_prep[study2_prep.sample_name == sample]
            self.assertEqual(len(md_sample), 2)

            md_sample_p1 = md_sample[md_sample.dna_plate_name == 'Plate 1']
            self.assertEqual(len(md_sample_p1), 1)
            self.assertEqual(md_sample_p1.barcode.iloc[0], s2_p1_bcds[idx])
            self.assertEqual(md_sample_p1.row.iloc[0], 2)
            self.assertEqual(md_sample_p1.col.iloc[0], idx + 1)

            md_sample_p2 = md_sample[md_sample.dna_plate_name == 'Plate 2']
            self.assertEqual(len(md_sample_p2), 1)
            self.assertEqual(md_sample_p2.barcode.iloc[0], s2_p2_bcds[idx])
            self.assertEqual(md_sample_p2.row.iloc[0], idx + 1)
            self.assertEqual(md_sample_p2.col.iloc[0], 2)


if __name__ == "__main__":
    main()<|MERGE_RESOLUTION|>--- conflicted
+++ resolved
@@ -1785,14 +1785,6 @@
 
         # testing prepare_targeted_libraries with a name
         plate_links = [
-<<<<<<< HEAD
-            {'dna_plate_id': dna_plate_ids[0], 'primer_plate_id': 1},
-            {'dna_plate_id': dna_plate_ids[1], 'primer_plate_id': 2}]
-        before = datetime.datetime.now()
-        obs_ids = db.prepare_targeted_libraries(
-            plate_links, 'test', 'ROBE', '208484Z', '108364Z', '14459',
-            'RNBD9959', 'Mi nombre es XXXX')
-=======
             {'dna_plate_id': dna_plate_ids[0], 'primer_plate_id': 1,
              'name': 'Targeted plate 1'},
             {'dna_plate_id': dna_plate_ids[1], 'primer_plate_id': 2,
@@ -1801,7 +1793,6 @@
         obs_ids = db.prepare_targeted_libraries(
             plate_links, 'test', 'ROBE', '208484Z', '108364Z', '14459',
             'RNBD9959')
->>>>>>> 786d24e3
         after = datetime.datetime.now()
 
         for o_id in obs_ids:
@@ -1810,21 +1801,13 @@
 
         self.assertEqual(len(obs_ids), 2)
         exp = [
-<<<<<<< HEAD
-            {'id': obs_ids[0], 'name': 'Test plate', 'email': 'test',
-=======
             {'id': obs_ids[0], 'name': 'Targeted plate 1', 'email': 'test',
->>>>>>> 786d24e3
              'dna_plate_id': dna_plate_ids[0], 'primer_plate_id': 1,
              'master_mix_lot': '14459', 'robot': 'ROBE',
              'tm300_8_tool': '208484Z', 'tm50_8_tool': '108364Z',
              'raw_concentration': None, 'mod_concentration': None,
              'water_lot': 'RNBD9959'},
-<<<<<<< HEAD
-            {'id': obs_ids[1], 'name': 'Test plate 2', 'email': 'test',
-=======
             {'id': obs_ids[1], 'name': 'Targeted plate 2', 'email': 'test',
->>>>>>> 786d24e3
              'dna_plate_id': dna_plate_ids[1], 'primer_plate_id': 2,
              'master_mix_lot': '14459', 'robot': 'ROBE',
              'tm300_8_tool': '208484Z', 'tm50_8_tool': '108364Z',
@@ -2332,11 +2315,6 @@
                'email': 'test'}
         self.assertEqual(obs, exp)
 
-<<<<<<< HEAD
-
-
-=======
->>>>>>> 786d24e3
     def test_read_sequencing_run(self):
         # Success is already tested in "test_pool_plates"
         with self.assertRaises(ValueError) as ctx:
