--- conflicted
+++ resolved
@@ -1450,7 +1450,6 @@
             db.delete_pool(0)
         self.assertEqual(ctx.exception.message, "Pool 0 does not exist")
 
-<<<<<<< HEAD
     def test_condense_dna_plates(self):
         # study creation
         db.create_study(9999, title='LabAdmin test project',
@@ -1515,7 +1514,7 @@
             db.delete_shotgun_plate(100000)
             self.assertEqual(
                 ctx.exception.message, "Shotgun Plate 100000 does not exist")
-=======
+
     def test_get_pool_list(self):
         self.assertEqual(db.get_pool_list(), [])
 
@@ -1557,7 +1556,6 @@
         with self.assertRaises(ValueError) as ctx:
             db.delete_sequencing_run(0)
         self.assertEqual(ctx.exception.message, 'Run 0 does not exist')
->>>>>>> 127477fc
 
 
 if __name__ == "__main__":
