--- conflicted
+++ resolved
@@ -72,7 +72,6 @@
         obs = db.search_kits('000001124')
         self.assertEqual([], obs)
 
-<<<<<<< HEAD
     def test_get_barcodes_with_results(self):
         obs = db.get_barcodes_with_results()
         exp = ['000023299']
@@ -97,7 +96,7 @@
         obs = db.get_ag_barcode_details(['000001072', '000023299'])
         self.assertEqual(obs['000023299']['results_ready'], 'Y')
         self.assertEqual(obs['000001072']['results_ready'], 'Y')
-=======
+
     def test_get_access_levels_user(self):
         obs = db.get_access_levels_user('test')
         self.assertEqual(obs, [])
@@ -122,7 +121,6 @@
                [6, 'Search'], [7, 'Admin']]
         self.assertEqual(obs, exp)
 
->>>>>>> e6306093
 
 if __name__ == "__main__":
     main()