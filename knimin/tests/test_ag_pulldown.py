from unittest import main
import os
from os.path import dirname, realpath, join

from tornado.escape import url_escape

from knimin.tests.tornado_test_base import TestHandlerBase
from knimin import db


class testUpdateEBIStatusHandler(TestHandlerBase):
    os.environ["ASYNC_TEST_TIMEOUT"] = "30"

    def test_get_not_authed(self):
        response = self.get('/update_ebi/')
        self.assertEqual(response.code, 200)
        port = self.get_http_port()
        self.assertEqual(response.effective_url,
                         'http://localhost:%d/login/?next=%s' %
                         (port, url_escape('/update_ebi/')))

    def test_get(self):
        self.mock_login_admin()
        os.environ["ASYNC_TEST_TIMEOUT"] = "30"

        # test successful query
        response = self.get('/update_ebi/')
        self.assertIn(response.code, [200, 599])  # either success, or time out
        if response.code == 200:
            self.assertIn('Successfully updated barcodes in database',
                          response.body)

        # TODO: I cannot see how I can raise an Exception, since there are no
        # input arguments necessary for the get() method


class testAGPulldownHandler(TestHandlerBase):
    file_empty = join(dirname(realpath(__file__)), 'data', 'barcodes.txt')

    def test_get_not_authed(self):
        response = self.get('/ag_pulldown/')
        self.assertEqual(response.code, 200)
        port = self.get_http_port()
        self.assertEqual(response.effective_url,
                         'http://localhost:%d/login/?next=%s' %
                         (port, url_escape('/ag_pulldown/')))

    def test_get(self):
        self.mock_login_admin()
        response = self.get('/ag_pulldown/')
        self.assertEqual(response.code, 200)
        for survey in db.list_external_surveys():
            self.assertIn("<option value='%s'>%s</option>" % (survey, survey),
                          response.body)
        self.assertNotIn('<input type="submit" disabled>', response.body)

    def test_post(self):
        self.mock_login_admin()

        # check that warnings pop up, if no barcode file is provided
        data = {}
        files = {'somethingelse': self.file_empty}
        response = self.multipart_post('/ag_pulldown/', data, files)
        self.assertEqual(response.code, 200)
        self.assertIn("<div style='color:red;'>%s</div>" % ("No barcode file "
                      "given, thus nothing could be pulled down."),
                      response.body)

        data = {}
        files = {'barcodes': self.file_empty}
        response = self.multipart_post('/ag_pulldown/', data, files)
        self.assertEqual(response.code, 200)
        self.assertIn(('<h3 style="color:red">Pulldown Processing, please wait'
                       ' for file download. It may take a while with many '
                       'barcodes.</h3>'), response.body)

        data = {'external': 'cd'}
        response = self.multipart_post('/ag_pulldown/', data, files)
        self.assertEqual(response.code, 200)
        self.assertIn("dummy.addParameter('external', 'cd');", response.body)


class testAGPulldownDLHandler(TestHandlerBase):
    def test_get_not_authed(self):
        response = self.get('/ag_pulldown/download/')
        self.assertEqual(response.code, 405)

    def test_post(self):
        self.mock_login_admin()
        response = self.post('/ag_pulldown/download/',
                             {'barcodes': ['000001445',
                                           '000001446',
                                           '000001447',
                                           '000001448',
                                           '100001449',
                                           '000016180',
                                           '000015296',
                                           '000015297',
                                           '000015298',
                                           '000015299',
                                           '000015300',
                                           '000016280',
                                           '000016281',
                                           '000016282',
                                           '000016283',
                                           '000016284'],
                              'blanks': ['BLANK000001449',
                                         'BLANK000001453',
                                         'BLANK100001453'],
                              'external': db.list_external_surveys()[:1]})
        self.assertEqual(response.headers['Content-Disposition'],
                         'attachment; filename=metadata.zip')
        self.assertIn('failures.txt', response.body)
        self.assertIn('survey_1_md.txt', response.body)

<<<<<<< HEAD
        # no blanks
        response = self.post('/ag_pulldown/download/',
                             {'barcodes': ['000001445',
                                           '000001446',
                                           '000001447',
                                           '000001448',
                                           '100001449',
                                           '000016180',
                                           '000015296',
                                           '000015297',
                                           '000015298',
                                           '000015299',
                                           '000015300',
                                           '000016280',
                                           '000016281',
                                           '000016282',
                                           '000016283',
                                           '000016284'],
                              'blanks': '',
                              'external': db.list_external_surveys()[:1]})
        self.assertEqual(response.code, 200)
        self.assertEqual(response.headers['Content-Disposition'],
                         'attachment; filename=metadata.zip')

        # no externals
        response = self.post('/ag_pulldown/download/',
                             {'barcodes': ['000001445',
                                           '000001446',
                                           '000001447',
                                           '000001448',
                                           '100001449',
                                           '000016180',
                                           '000015296',
                                           '000015297',
                                           '000015298',
                                           '000015299',
                                           '000015300',
                                           '000016280',
                                           '000016281',
                                           '000016282',
                                           '000016283',
                                           '000016284'],
                              'blanks': ['BLANK000001449',
                                         'BLANK000001453',
                                         'BLANK100001453'],
                              'external': ''})
        self.assertEqual(response.code, 200)
        self.assertEqual(response.headers['Content-Disposition'],
                         'attachment; filename=metadata.zip')

=======
>>>>>>> c12fd3c6

if __name__ == "__main__":
    main()<|MERGE_RESOLUTION|>--- conflicted
+++ resolved
@@ -113,7 +113,6 @@
         self.assertIn('failures.txt', response.body)
         self.assertIn('survey_1_md.txt', response.body)
 
-<<<<<<< HEAD
         # no blanks
         response = self.post('/ag_pulldown/download/',
                              {'barcodes': ['000001445',
@@ -164,8 +163,6 @@
         self.assertEqual(response.headers['Content-Disposition'],
                          'attachment; filename=metadata.zip')
 
-=======
->>>>>>> c12fd3c6
 
 if __name__ == "__main__":
     main()