from os.path import dirname, join
from base64 import b64encode
from uuid import uuid4

from tornado.httpserver import HTTPServer
from tornado.ioloop import IOLoop
from tornado.web import Application, StaticFileHandler
from tornado.options import define, options, parse_command_line

from knimin import config
from knimin.handlers.base import MainHandler, NoPageHandler
from knimin.handlers.auth import AuthLoginHandler, AuthLogoutHandler
from knimin.handlers.ag_search import AGSearchHandler
from knimin.handlers.logged_in_index import LoggedInIndexHandler
<<<<<<< HEAD
from knimin.handlers.barcode_util import BarcodeUtilHandler


=======
from knimin.handlers.ag_stats import AGStatsHandler
from knimin.handlers.ag_new_participant import AGNewParticipantHandler
from knimin.handlers.ag_edit_participant import AGEditParticipantHandler
from knimin.handlers.ag_new_kit import AGNewKitHandler
from knimin.handlers.ag_edit_kit import AGEditKitHandler
from knimin.handlers.ag_new_barcode import AGNewBarcodeHandler
from knimin.handlers.ag_edit_barcode import AGEditBarcodeHandler
>>>>>>> 48a668b4
define("port", default=config.http_port, type=int)


DIRNAME = dirname(__file__)
STATIC_PATH = join(DIRNAME, "static")
TEMPLATE_PATH = join(DIRNAME, "templates")  # base folder for webpages
COOKIE_SECRET = b64encode(uuid4().bytes + uuid4().bytes)


class WebApplication(Application):
    def __init__(self):
        handlers = [
            (r"/results/(.*)", StaticFileHandler,
                {"path": '/tmp/'}),
            (r"/static/(.*)", StaticFileHandler, {"path": STATIC_PATH}),
            (r"/", MainHandler),
            (r"/auth/login/", AuthLoginHandler),
            (r"/auth/logout/", AuthLogoutHandler),
            (r"/logged_in_index/", LoggedInIndexHandler),
<<<<<<< HEAD
            (r"/ag_search/", AGSearchHandler),
            (r"/barcode_util/", BarcodeUtilHandler),
=======
            (r"/ag_new_participant/", AGNewParticipantHandler),
            (r"/ag_stats/", AGStatsHandler),
            (r"/ag_edit_participant/", AGEditParticipantHandler),
            (r"/ag_new_kit/", AGNewKitHandler),
            (r"/ag_edit_kit/", AGEditKitHandler),
            (r"/ag_new_barcode/", AGNewBarcodeHandler),
            (r"/ag_edit_barcode/", AGEditBarcodeHandler),
>>>>>>> 48a668b4
            (r".*", NoPageHandler)
        ]
        settings = {
            "template_path": TEMPLATE_PATH,
            "debug": config.debug,
            "cookie_secret": COOKIE_SECRET,
            "login_url": "/login/",
        }
        super(WebApplication, self).__init__(handlers, **settings)


def main():
    parse_command_line()
    http_server = HTTPServer(WebApplication())
    http_server.listen(options.port)
    IOLoop.instance().start()


if __name__ == "__main__":
    main()<|MERGE_RESOLUTION|>--- conflicted
+++ resolved
@@ -12,11 +12,7 @@
 from knimin.handlers.auth import AuthLoginHandler, AuthLogoutHandler
 from knimin.handlers.ag_search import AGSearchHandler
 from knimin.handlers.logged_in_index import LoggedInIndexHandler
-<<<<<<< HEAD
 from knimin.handlers.barcode_util import BarcodeUtilHandler
-
-
-=======
 from knimin.handlers.ag_stats import AGStatsHandler
 from knimin.handlers.ag_new_participant import AGNewParticipantHandler
 from knimin.handlers.ag_edit_participant import AGEditParticipantHandler
@@ -24,7 +20,8 @@
 from knimin.handlers.ag_edit_kit import AGEditKitHandler
 from knimin.handlers.ag_new_barcode import AGNewBarcodeHandler
 from knimin.handlers.ag_edit_barcode import AGEditBarcodeHandler
->>>>>>> 48a668b4
+
+
 define("port", default=config.http_port, type=int)
 
 
@@ -44,10 +41,8 @@
             (r"/auth/login/", AuthLoginHandler),
             (r"/auth/logout/", AuthLogoutHandler),
             (r"/logged_in_index/", LoggedInIndexHandler),
-<<<<<<< HEAD
             (r"/ag_search/", AGSearchHandler),
             (r"/barcode_util/", BarcodeUtilHandler),
-=======
             (r"/ag_new_participant/", AGNewParticipantHandler),
             (r"/ag_stats/", AGStatsHandler),
             (r"/ag_edit_participant/", AGEditParticipantHandler),
@@ -55,7 +50,6 @@
             (r"/ag_edit_kit/", AGEditKitHandler),
             (r"/ag_new_barcode/", AGNewBarcodeHandler),
             (r"/ag_edit_barcode/", AGEditBarcodeHandler),
->>>>>>> 48a668b4
             (r".*", NoPageHandler)
         ]
         settings = {
