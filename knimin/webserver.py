from os.path import dirname, join
from base64 import b64encode
from uuid import uuid4

from tornado.httpserver import HTTPServer
from tornado.ioloop import IOLoop
from tornado.web import Application, StaticFileHandler
from tornado.options import define, options, parse_command_line

from knimin.lib.configuration import config
from knimin.handlers.base import MainHandler, NoPageHandler
from knimin.handlers.auth_handlers import AuthLoginHandler, AuthLogoutHandler
from knimin.handlers.ag_search import AGSearchHandler
from knimin.handlers.logged_in_index import LoggedInIndexHandler
from knimin.handlers.barcode_util import BarcodeUtilHandler
from knimin.handlers.ag_stats import AGStatsHandler
from knimin.handlers.ag_edit_participant import AGEditParticipantHandler
from knimin.handlers.ag_new_kit import AGNewKitHandler, AGNewKitDLHandler
from knimin.handlers.ag_new_barcode import (AGNewBarcodeHandler,
                                            AGBarcodePrintoutHandler,
                                            AGBarcodeAssignedHandler)
from knimin.handlers.ag_edit_barcode import AGEditBarcodeHandler
from knimin.handlers.ag_update_geocode import AGUpdateGeocodeHandler
from knimin.handlers.ag_pulldown import (
    AGPulldownHandler, AGPulldownDLHandler, UpdateEBIStatusHandler)
from knimin.handlers.ag_add_barcode_kit import AGAddBarcodeKitHandler
from knimin.handlers.ag_get_participant_names import (AGNamesHandler,
                                                      AGNamesDLHandler)
from knimin.handlers.ag_third_party import (AGThirdPartyHandler,
                                            AGNewThirdPartyHandler)
from knimin.handlers.ag_consent_check import AGConsentCheckHandler
from knimin.handlers.projects_summary import ProjectsSummaryHandler
from knimin.handlers.access_control import AGEditAccessHandler
from knimin.handlers.ag_results_ready import AGResultsReadyHandler
from knimin.handlers.pm_plate_list import PMPlateListHandler
from knimin.handlers.pm_plate_map import (
    PMCreatePlateHandler, PMPlateNameCheckerHandler, PMPlateMapHandler,
    PMSamplePlateHandler, PMExtractPlateHandler)
from knimin.handlers.pm_create_study import (PMCreateStudyHandler,
                                             PMJiraUserCheckerHandler)
from knimin.handlers.pm_library_prep import (
    PMTargetGeneLibraryPrepHandler,
    PMMetagenomicsLibraryPrepHandler)
from knimin.handlers.pm_pool_handlers import (
    PMTargetedConcentrationHandler, PMTargetedConcentrationCheckHandler,
    PMTargetedPoolHandler, PMTargetedPoolEPMotionHandler)
from knimin.handlers.pm_sequence import (
    PMSequenceHandler, PMSequencingCompleteHandler)
from knimin.handlers.pm_condense import PMCondensePlatesHandler
<<<<<<< HEAD
from knimin.handlers.pm_shotgun_pool import PMShotgunPool
=======
from knimin.handlers.pm_normalize import PMNormalizeHandler
>>>>>>> 41fd7bba

define("port", default=config.http_port, type=int)

DIRNAME = dirname(__file__)
STATIC_PATH = join(DIRNAME, "static")
TEMPLATE_PATH = join(DIRNAME, "templates")  # base folder for webpages
COOKIE_SECRET = b64encode(uuid4().bytes + uuid4().bytes)


class WebApplication(Application):
    def __init__(self):
        handlers = [
            (r"/results/(.*)", StaticFileHandler,
                {"path": '/tmp/'}),
            (r"/static/(.*)", StaticFileHandler, {"path": STATIC_PATH}),
            (r"/", MainHandler),
            (r"/auth/login/", AuthLoginHandler),
            (r"/auth/logout/", AuthLogoutHandler),
            (r"/logged_in_index/", LoggedInIndexHandler),
            (r"/ag_search/", AGSearchHandler),
            (r"/barcode_util/", BarcodeUtilHandler),
            (r"/ag_add_barcode_kit/", AGAddBarcodeKitHandler),
            (r"/ag_stats/", AGStatsHandler),
            (r"/ag_edit_participant/", AGEditParticipantHandler),
            (r"/ag_new_kit/", AGNewKitHandler),
            (r"/ag_new_kit/download/", AGNewKitDLHandler),
            (r"/ag_new_barcode/", AGNewBarcodeHandler),
            (r"/ag_update_geocode/", AGUpdateGeocodeHandler),
            (r"/update_ebi/", UpdateEBIStatusHandler),
            (r"/update_ready/", AGResultsReadyHandler),
            (r"/ag_edit_barcode/", AGEditBarcodeHandler),
            (r"/ag_pulldown/", AGPulldownHandler),
            (r"/ag_pulldown/download/", AGPulldownDLHandler),
            (r"/ag_participant_names/", AGNamesHandler),
            (r"/ag_participant_names/download/", AGNamesDLHandler),
            (r"/ag_new_barcode/download/", AGBarcodePrintoutHandler),
            (r"/ag_new_barcode/assigned/", AGBarcodeAssignedHandler),
            (r"/ag_third_party/data/", AGThirdPartyHandler),
            (r"/ag_third_party/add/", AGNewThirdPartyHandler),
            (r"/projects/summary/", ProjectsSummaryHandler),
            (r"/admin/edit/", AGEditAccessHandler),
            (r"/consent_check", AGConsentCheckHandler),
            # PlateMapper Handlers
            (r"/pm_library_prep/target_gene/", PMTargetGeneLibraryPrepHandler),
            (r"/pm_library_prep/metagenomics/",
             PMMetagenomicsLibraryPrepHandler),
            (r"/pm_targeted_concentration/", PMTargetedConcentrationHandler),
            (r"/pm_targeted_concentration_check/",
             PMTargetedConcentrationCheckHandler),
            (r"/pm_targeted_pool/", PMTargetedPoolHandler),
            (r"/pm_targeted_pool_epmotion/", PMTargetedPoolEPMotionHandler),
            (r"/pm_sequence/", PMSequenceHandler),
            (r"/pm_sequencing_complete/", PMSequencingCompleteHandler),
            (r"/pm_create_study/", PMCreateStudyHandler),
            (r"/pm_plate_list/", PMPlateListHandler),
            (r"/pm_jira_user_check/", PMJiraUserCheckerHandler),
            (r"/pm_create_plate/", PMCreatePlateHandler),
            (r"/pm_sample_plate/name_check", PMPlateNameCheckerHandler),
            (r"/pm_sample_plate", PMSamplePlateHandler),
            (r"/pm_plate_map", PMPlateMapHandler),
            (r"/pm_extract_plate", PMExtractPlateHandler),
            (r"/pm_condense/", PMCondensePlatesHandler),
<<<<<<< HEAD
            (r"/pm_shotgun_pool/", PMShotgunPool),
=======
            (r"/pm_normalize/", PMNormalizeHandler),
>>>>>>> 41fd7bba
            (r".*", NoPageHandler)
        ]
        settings = {
            "template_path": TEMPLATE_PATH,
            "debug": config.debug,
            "cookie_secret": COOKIE_SECRET,
            "login_url": "/login/",
        }
        super(WebApplication, self).__init__(handlers, **settings)


def main():
    # format looks like labadmin_8888.log
    prefix = join(config.base_log_dir, "labadmin_%d.log" % options.port)
    options.log_file_prefix = prefix
    parse_command_line()
    http_server = HTTPServer(WebApplication())
    http_server.listen(options.port)
    print("Tornado started on port %d" % options.port)
    IOLoop.instance().start()


if __name__ == "__main__":
    main()<|MERGE_RESOLUTION|>--- conflicted
+++ resolved
@@ -47,11 +47,8 @@
 from knimin.handlers.pm_sequence import (
     PMSequenceHandler, PMSequencingCompleteHandler)
 from knimin.handlers.pm_condense import PMCondensePlatesHandler
-<<<<<<< HEAD
 from knimin.handlers.pm_shotgun_pool import PMShotgunPool
-=======
 from knimin.handlers.pm_normalize import PMNormalizeHandler
->>>>>>> 41fd7bba
 
 define("port", default=config.http_port, type=int)
 
@@ -114,11 +111,8 @@
             (r"/pm_plate_map", PMPlateMapHandler),
             (r"/pm_extract_plate", PMExtractPlateHandler),
             (r"/pm_condense/", PMCondensePlatesHandler),
-<<<<<<< HEAD
             (r"/pm_shotgun_pool/", PMShotgunPool),
-=======
             (r"/pm_normalize/", PMNormalizeHandler),
->>>>>>> 41fd7bba
             (r".*", NoPageHandler)
         ]
         settings = {
