--- conflicted
+++ resolved
@@ -41,11 +41,7 @@
     PMTargetGeneLibraryPrepHandler,
     PMMetagenomicsLibraryPrepHandler)
 from knimin.handlers.pm_pool_handlers import PMPoolPlatesHandler
-<<<<<<< HEAD
 from knimin.handlers.pm_sequence import PMSequenceHandler
-
-=======
->>>>>>> 3ddaaebe
 
 define("port", default=config.http_port, type=int)
 
@@ -93,10 +89,7 @@
             (r"/pm_library_prep/metagenomics/",
              PMMetagenomicsLibraryPrepHandler),
             (r"/pm_pool_plates/", PMPoolPlatesHandler),
-<<<<<<< HEAD
             (r"/pm_sequence/", PMSequenceHandler),
-=======
->>>>>>> 3ddaaebe
             (r"/pm_create_study/", PMCreateStudyHandler),
             (r"/pm_plate_list/", PMPlateListHandler),
             (r"/pm_create_plate/", PMCreatePlateHandler),
